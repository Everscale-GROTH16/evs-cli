/*
 * Copyright 2018-2021 TON DEV SOLUTIONS LTD.
 *
 * Licensed under the SOFTWARE EVALUATION License (the "License"); you may not use
 * this file except in compliance with the License.
 *
 * Unless required by applicable law or agreed to in writing, software
 * distributed under the License is distributed on an "AS IS" BASIS,
 * WITHOUT WARRANTIES OR CONDITIONS OF ANY KIND, either express or implied.
 * See the License for the specific TON DEV software governing permissions and
 * limitations under the License.
 */

#![allow(clippy::from_str_radix_10)]
#![allow(clippy::or_fun_call)]
#![allow(clippy::too_many_arguments)]

extern crate clap;
#[macro_use] extern crate log;
#[macro_use] extern crate serde_json;

mod account;
mod call;
mod config;
mod convert;
mod crypto;
mod decode;
mod debot;
mod deploy;
mod depool;
mod depool_abi;
mod genaddr;
mod getconfig;
mod helpers;
mod multisig;
mod sendfile;
mod voting;
mod replay;
mod debug;
mod debug_executor;
mod run;
mod message;

use account::{get_account, calc_storage, wait_for_change};
use call::{call_contract, call_contract_with_msg, parse_params};
use clap::{ArgMatches, SubCommand, Arg, AppSettings, App};
use config::{Config, set_config, clear_config};
use crypto::{generate_mnemonic, extract_pubkey, generate_keypair};
use debot::{create_debot_command, debot_command};
use decode::{create_decode_command, decode_command};
use debug::{create_debug_command, debug_command};
use deploy::{deploy_contract, generate_deploy_message};
use depool::{create_depool_command, depool_command};
use helpers::{load_ton_address, load_abi, create_client_local, query_raw};
use genaddr::generate_address;
use getconfig::{query_global_config, dump_blockchain_config};
use multisig::{create_multisig_command, multisig_command};
use std::{env, path::PathBuf};
use voting::{create_proposal, decode_proposal, vote};
use replay::{fetch_block_command, fetch_command, replay_command};
use ton_client::abi::{ParamsOfEncodeMessageBody, CallSet};
use crate::account::dump_accounts;

use crate::config::FullConfig;
<<<<<<< HEAD
use crate::getconfig::gen_update_config_message;
=======
use crate::debug::DebugLogger;
use crate::helpers::{AccountSource, create_client_verbose, load_abi_from_tvc, load_account, load_debug_info};
use crate::message::generate_message;
use crate::run::{run_command, run_get_method};
>>>>>>> f99cb8df

pub const VERBOSE_MODE: bool = true;
const DEF_MSG_LIFETIME: u32 = 30;
const CONFIG_BASE_NAME: &str = "tonos-cli.conf.json";
const DEF_STORAGE_PERIOD: u32 = 60 * 60 * 24 * 365;

enum CallType {
    Call,
    Msg,
    Fee,
}

enum DeployType {
    Full,
    MsgOnly,
    Fee,
}

#[macro_export]
macro_rules! print_args {
    ($( $arg:ident ),* ) => {
        if (VERBOSE_MODE) {
            println!("Input arguments:");
            $(
                println!(
                    "{:>width$}: {}",
                    stringify!($arg),
                    if let Some(ref arg) = $arg { arg.as_ref() } else { "None" },
                    width = 8
                );
            )*
        }
    };
}

fn default_config_name() -> Result<String, String> {
    env::current_dir()
        .map_err(|e| format!("cannot get current dir: {}", e))
        .map(|dir| {
            dir.join(PathBuf::from(CONFIG_BASE_NAME)).to_str().unwrap().to_string()
        })
}

pub fn abi_from_matches_or_config(matches: &ArgMatches<'_>, config: &Config) -> Result<String, String> {
    matches.value_of("ABI")
        .map(|s| s.to_string())
        .or(config.abi_path.clone())
        .ok_or("ABI file is not defined. Supply it in the config file or command line.".to_string())
}

fn address_from_matches_or_config(matches: &ArgMatches<'_>, config: &Config) -> Result<String, String> {
    matches.value_of("ADDRESS")
        .map(|s| s.to_string())
        .or(config.addr.clone())
        .ok_or("ADDRESS is not defined. Supply it in the config file or command line.".to_string())
}

fn parse_lifetime(lifetime: Option<&str>, config: &Config) -> Result<u32, String> {
    Ok(lifetime.map(|val| {
        u32::from_str_radix(val, 10)
            .map_err(|e| format!("failed to parse lifetime: {}", e))
    })
        .transpose()?
        .unwrap_or(config.lifetime))
}

#[tokio::main]
async fn main() -> Result<(), i32> {
    main_internal().await.map_err(|err_str| {
        if !err_str.is_empty() { println!("{}", err_str); }
        1
    })
}

async fn main_internal() -> Result <(), String> {
    let version_string = env!("CARGO_PKG_VERSION").to_string();
    let callex_cmd = SubCommand::with_name("callex")
        .about("Sends an external message with encoded function call to the contract (alternative syntax). Deprecated use `callx` instead.")
        .setting(AppSettings::AllowMissingPositional)
        .setting(AppSettings::AllowLeadingHyphen)
        .setting(AppSettings::TrailingVarArg)
        .setting(AppSettings::DontCollapseArgsInUsage)
        .arg(Arg::with_name("METHOD")
            .help("Name of the function being called."))
        .arg(Arg::with_name("ADDRESS")
            .help("Contract address."))
        .arg(Arg::with_name("ABI")
            .help("Path to the contract ABI file."))
        .arg(Arg::with_name("SIGN")
            .help("Seed phrase or path to the file with keypair used to sign the message."))
        .arg(Arg::with_name("PARAMS")
            .help("Function arguments. Must be a list of `--name value` pairs or a json string with all arguments.")
            .multiple(true));

    let abi_arg = Arg::with_name("ABI")
        .long("--abi")
        .takes_value(true)
        .help("Path to the contract ABI file. Can be specified in the config file.");

    let keys_arg = Arg::with_name("KEYS")
        .long("--keys")
        .takes_value(true)
        .help("Seed phrase or path to the file with keypair used to sign the message. Can be specified in the config file.");

    let callx_cmd = SubCommand::with_name("callx")
        .about("Sends an external message with encoded function call to the contract (alternative syntax).")
        .version(&*version_string)
        .author("TONLabs")
        .setting(AppSettings::AllowLeadingHyphen)
        .setting(AppSettings::TrailingVarArg)
        .setting(AppSettings::DontCollapseArgsInUsage)
        .arg(Arg::with_name("ADDRESS")
            .long("--addr")
            .takes_value(true)
            .help("Contract address. Can be specified in the config file."))
        .arg(abi_arg.clone())
        .arg(keys_arg.clone())
        .arg(Arg::with_name("METHOD")
            .help("Name of the function being called.")
            .required(true)
            .takes_value(true))
        .arg(Arg::with_name("PARAMS")
            .help("Function arguments. Must be a list of `--name value` pairs or a json string with all arguments.")
            .multiple(true));

    let tvc_arg = Arg::with_name("TVC")
        .takes_value(true)
        .required(true)
        .help("Path to the compiled smart contract (tvc file).");

    let wc_arg = Arg::with_name("WC")
        .takes_value(true)
        .long("--wc")
        .help("Workchain id of the smart contract (default value is taken from the config).");

    let deployx_cmd = SubCommand::with_name("deployx")
        .about("Deploys a smart contract to the blockchain (alternative syntax).")
        .version(&*version_string)
        .author("TONLabs")
        .setting(AppSettings::AllowLeadingHyphen)
        .setting(AppSettings::TrailingVarArg)
        .setting(AppSettings::DontCollapseArgsInUsage)
        .arg(abi_arg.clone())
        .arg(keys_arg.clone())
        .arg(wc_arg.clone())
        .arg(tvc_arg.clone())
        .arg(Arg::with_name("PARAMS")
            .help("Function arguments. Must be a list of `--name value` pairs or a json string with all arguments.")
            .multiple(true));

    let address_boc_tvc_arg = Arg::with_name("ADDRESS")
        .takes_value(true)
        .help("Contract address or path to the saved account state if --boc or --tvc flag is specified.");

    let method_arg = Arg::with_name("METHOD")
        .required(true)
        .takes_value(true)
        .help("Name of the function being called.");

    let boc_flag = Arg::with_name("BOC")
        .long("--boc")
        .conflicts_with("TVC")
        .help("Flag that changes behavior of the command to work with the saved account state (account BOC).");

    let tvc_flag = Arg::with_name("TVC")
        .long("--tvc")
        .conflicts_with("BOC")
        .help("Flag that changes behavior of the command to work with the saved contract state (stateInit TVC).");

    let bc_config_arg = Arg::with_name("BCCONFIG")
        .long("--bc_config")
        .requires("BOC")
        .takes_value(true)
        .help("Path to the file with blockchain config.");

    let runx_cmd = SubCommand::with_name("runx")
        .about("Runs contract function locally (alternative syntax).")
        .version(&*version_string)
        .author("TONLabs")
        .setting(AppSettings::AllowLeadingHyphen)
        .setting(AppSettings::TrailingVarArg)
        .setting(AppSettings::DontCollapseArgsInUsage)
        .arg(address_boc_tvc_arg.clone()
            .long("--addr"))
        .arg(abi_arg.clone())
        .arg(method_arg.clone())
        .arg(Arg::with_name("PARAMS")
            .help("Function arguments. Must be a list of `--name value` pairs or a json string with all arguments.")
            .multiple(true))
        .arg(boc_flag.clone())
        .arg(tvc_flag.clone())
        .arg(bc_config_arg.clone());

    let runget_cmd = SubCommand::with_name("runget")
        .about("Runs get-method of a FIFT contract.")
        .setting(AppSettings::AllowLeadingHyphen)
        .setting(AppSettings::TrailingVarArg)
        .setting(AppSettings::DontCollapseArgsInUsage)
        .arg(Arg::with_name("ADDRESS")
            .required(true)
            .help("Contract address or path to the saved account state if --boc or --tvc flag is specified."))
        .arg(Arg::with_name("METHOD")
            .required(true)
            .help("Name of the function being called."))
        .arg(Arg::with_name("PARAMS")
            .help("Function arguments.")
            .multiple(true))
        .arg(boc_flag.clone())
        .arg(tvc_flag.clone())
        .arg(bc_config_arg.clone());

    let version_cmd = SubCommand::with_name("version")
        .about("Prints build and version info.");

    let convert_cmd = SubCommand::with_name("convert")
        .about("Converts tokens to nanotokens.")
        .subcommand(SubCommand::with_name("tokens")
            .about("Converts tokens to nanotokens.")
            .arg(Arg::with_name("AMOUNT")
                .takes_value(true)
                .required(true)
                .help("Token amount value")));

    let genphrase_cmd = SubCommand::with_name("genphrase")
        .about("Generates a seed phrase for keypair.")
        .author("TONLabs")
        .arg(Arg::with_name("DUMP_KEYPAIR")
            .long("--dump")
            .takes_value(true)
            .help("Path where to dump keypair generated from the phrase"));

    let genpubkey_cmd = SubCommand::with_name("genpubkey")
        .about("Generates a public key from the seed phrase.")
        .author("TONLabs")
        .arg(Arg::with_name("PHRASE")
            .takes_value(true)
            .required(true)
            .help("Seed phrase (12 words). Should be specified in quotes."));

    let getkeypair_cmd = SubCommand::with_name("getkeypair")
        .about("Generates a keypair from the seed phrase or private key and saves it to the file.")
        .author("TONLabs")
        .arg(Arg::with_name("KEY_FILE")
            .takes_value(true)
            .required(true)
            .help("Path to the file where to store the keypair."))
        .arg(Arg::with_name("PHRASE")
            .takes_value(true)
            .required(true)
            .help("Seed phrase (12 words) or secret (private) key. Seed phrase should be specified in quotes, secret key as 64 chars of hex."));

    let genaddr_cmd = SubCommand::with_name("genaddr")
        .setting(AppSettings::AllowNegativeNumbers)
        .about("Calculates smart contract address in different formats. By default, input tvc file isn't modified.")
        .version(&*version_string)
        .author("TONLabs")
        .arg(tvc_arg.clone())
        .arg(abi_arg.clone())
        .arg(wc_arg.clone())
        .arg(Arg::with_name("GENKEY")
            .takes_value(true)
            .long("--genkey")
            .conflicts_with("SETKEY")
            .help("Path to the file, where a new generated keypair for the contract will be saved."))
        .arg(Arg::with_name("SETKEY")
            .takes_value(true)
            .long("--setkey")
            .conflicts_with("GENKEY")
            .help("Seed phrase or path to the file with keypair."))
        .arg(Arg::with_name("DATA")
            .takes_value(true)
            .long("--data")
            .help("Initial data to insert into the contract. Should be specified in json format."))
        .arg(Arg::with_name("SAVE")
            .long("--save")
            .help("If this flag is specified, modifies the tvc file with the keypair and initial data"));

    let sign_arg = Arg::with_name("SIGN")
        .long("--sign")
        .takes_value(true)
        .help("Seed phrase or path to the file with keypair used to sign the message. Can be specified in the config.");

    let deploy_cmd = SubCommand::with_name("deploy")
        .setting(AppSettings::AllowNegativeNumbers)
        .setting(AppSettings::AllowLeadingHyphen)
        .about("Deploys a smart contract to the blockchain.")
        .version(&*version_string)
        .author("TONLabs")
        .arg(tvc_arg.clone())
        .arg(Arg::with_name("PARAMS")
            .required(true)
            .takes_value(true)
            .help("Constructor arguments. Can be specified with a filename, which contains json data."))
        .arg(abi_arg.clone())
        .arg(sign_arg.clone())
        .arg(wc_arg.clone());

    let output_arg = Arg::with_name("OUTPUT")
        .short("-o")
        .long("--output")
        .takes_value(true)
        .help("Path to the file where to store the message.");

    let raw_arg = Arg::with_name("RAW")
        .long("--raw")
        .help("Creates raw message boc.");

    let deploy_message_cmd = deploy_cmd.clone()
        .name("deploy_message")
        .about("Generates a signed message to deploy a smart contract to the blockchain.")
        .arg(output_arg.clone())
        .arg(raw_arg.clone());

    let address_arg = Arg::with_name("ADDRESS")
        .required(true)
        .takes_value(true)
        .help("Contract address.");


    let params_arg = Arg::with_name("PARAMS")
        .required(true)
        .takes_value(true)
        .help("Function arguments. Can be specified with a filename, which contains json data.");

    let call_cmd = SubCommand::with_name("call")
        .setting(AppSettings::AllowLeadingHyphen)
        .about("Sends an external message with encoded function call to the contract.")
        .version(&*version_string)
        .author("TONLabs")
        .arg(address_arg.clone())
        .arg(method_arg.clone())
        .arg(params_arg.clone())
        .arg(abi_arg.clone())
        .arg(sign_arg.clone());

    let send_cmd = SubCommand::with_name("send")
        .about("Sends a prepared message to the contract.")
        .version(&*version_string)
        .author("TONLabs")
        .arg(Arg::with_name("MESSAGE")
            .required(true)
            .takes_value(true)
            .help("Message to send. Message data should be specified in quotes."))
        .arg(abi_arg.clone());

    let message_cmd = SubCommand::with_name("message")
        .setting(AppSettings::AllowLeadingHyphen)
        .about("Generates a signed message with encoded function call.")
        .author("TONLabs")
        .arg(address_arg.clone())
        .arg(method_arg.clone())
        .arg(params_arg.clone())
        .arg(abi_arg.clone())
        .arg(sign_arg.clone())
        .arg(Arg::with_name("LIFETIME")
            .long("--lifetime")
            .takes_value(true)
            .help("Period of time in seconds while message is valid."))
        .arg(output_arg.clone())
        .arg(raw_arg.clone());

    let body_cmd = SubCommand::with_name("body")
        .setting(AppSettings::AllowLeadingHyphen)
        .about("Generates a payload for internal function call.")
        .version(&*version_string)
        .author("TONLabs")
        .arg(method_arg.clone())
        .arg(params_arg.clone())
        .arg(abi_arg.clone());

    let run_cmd = SubCommand::with_name("run")
        .setting(AppSettings::AllowLeadingHyphen)
        .about("Runs contract function locally.")
        .version(&*version_string)
        .author("TONLabs")
        .arg(address_boc_tvc_arg.clone()
            .required(true))
        .arg(method_arg.clone())
        .arg(params_arg.clone())
        .arg(abi_arg.clone())
        .arg(boc_flag.clone())
        .arg(tvc_flag.clone())
        .arg(bc_config_arg.clone());

    let config_clear_cmd = SubCommand::with_name("clear")
        .setting(AppSettings::AllowLeadingHyphen)
        .about("Resets certain default values for options in the config file. Resets all values if used without options.")
        .arg(Arg::with_name("URL")
            .long("--url")
            .help("Url to connect."))
        .arg(Arg::with_name("ABI")
            .long("--abi")
            .help("Path to the contract ABI file."))
        .arg(Arg::with_name("KEYS")
            .long("--keys")
            .help("Path to the file with keypair."))
        .arg(Arg::with_name("ADDR")
            .long("--addr")
            .help("Contract address."))
        .arg(Arg::with_name("WALLET")
            .long("--wallet")
            .help("Multisig wallet address."))
        .arg(Arg::with_name("WC")
            .long("--wc")
            .help("Workchain id."))
        .arg(Arg::with_name("RETRIES")
            .long("--retries")
            .help("Number of attempts to call smart contract function if previous attempt was unsuccessful."))
        .arg(Arg::with_name("TIMEOUT")
            .long("--timeout")
            .help("Network `wait_for` timeout in ms."))
        .arg(Arg::with_name("DEPOOL_FEE")
            .long("--depool_fee")
            .help("Value added to the message sent to depool to cover it's fees (change will be returned)."))
        .arg(Arg::with_name("LIFETIME")
            .long("--lifetime")
            .help("Period of time in seconds while message is valid."))
        .arg(Arg::with_name("NO_ANSWER")
            .long("--no-answer")
            .help("Flag whether to wait for depool answer when calling a depool function."))
        .arg(Arg::with_name("BALANCE_IN_TONS")
            .long("--balance_in_tons")
            .help("Print balance for account command in tons. If false balance is printed in nanotons."))
        .arg(Arg::with_name("LOCAL_RUN")
            .long("--local_run")
            .help("Enable preliminary local run before deploy and call commands."));

    let config_endpoint_cmd = SubCommand::with_name("endpoint")
        .about("Commands to work with the map of endpoints.")
        .subcommand(SubCommand::with_name("add")
            .about("Add endpoints list.")
            .arg(Arg::with_name("URL")
                .required(true)
                .takes_value(true)
                .help("Url of the endpoints list."))
            .arg(Arg::with_name("ENDPOINTS")
                .required(true)
                .takes_value(true)
                .help("List of endpoints.")))
        .subcommand(SubCommand::with_name("remove")
            .about("Remove endpoints list.")
            .arg(Arg::with_name("URL")
                .required(true)
                .takes_value(true)
                .help("Url of the endpoints list.")))
        .subcommand(SubCommand::with_name("reset")
            .about("Reset the endpoints map."))
        .subcommand(SubCommand::with_name("print")
            .about("Print current endpoints map."));

    let config_cmd = SubCommand::with_name("config")
        .setting(AppSettings::AllowLeadingHyphen)
        .about("Allows to tune certain default values for options in the config file.")
        .version(&*version_string)
        .author("TONLabs")
        .arg(Arg::with_name("URL")
            .long("--url")
            .takes_value(true)
            .help("Url to connect."))
        .arg(Arg::with_name("ABI")
            .long("--abi")
            .takes_value(true)
            .help("Path to the contract ABI file."))
        .arg(Arg::with_name("KEYS")
            .long("--keys")
            .takes_value(true)
            .help("Path to the file with keypair."))
        .arg(Arg::with_name("ADDR")
            .long("--addr")
            .takes_value(true)
            .help("Contract address."))
        .arg(Arg::with_name("WALLET")
            .long("--wallet")
            .takes_value(true)
            .help("Multisig wallet address."))
        .arg(Arg::with_name("PUBKEY")
            .long("--pubkey")
            .takes_value(true)
            .help("User public key. Used by DeBot Browser."))
        .arg(Arg::with_name("WC")
            .long("--wc")
            .takes_value(true)
            .help("Workchain id."))
        .arg(Arg::with_name("RETRIES")
            .long("--retries")
            .takes_value(true)
            .help("Number of attempts to call smart contract function if previous attempt was unsuccessful."))
        .arg(Arg::with_name("TIMEOUT")
            .long("--timeout")
            .takes_value(true)
            .help("Network `wait_for` timeout in ms."))
        .arg(Arg::with_name("MSG_TIMEOUT")
            .long("--message_processing_timeout")
            .takes_value(true)
            .help("Network message processing timeout in ms."))
        .arg(Arg::with_name("LIST")
            .long("--list")
            .conflicts_with_all(&["OUT_OF_SYNC", "NO_ANSWER","DEBUG_FAIL", "ASYNC_CALL", "LOCAL_RUN", "BALANCE_IN_TONS", "LIFETIME", "DEPOOL_FEE", "PUBKEY", "URL", "ABI", "KEYS", "ADDR", "RETRIES", "TIMEOUT", "WC", "WALLET"])
            .help("Prints all config parameters."))
        .arg(Arg::with_name("DEPOOL_FEE")
            .long("--depool_fee")
            .takes_value(true)
            .help("Value added to the message sent to depool to cover it's fees (change will be returned)."))
        .arg(Arg::with_name("LIFETIME")
            .long("--lifetime")
            .takes_value(true)
            .help("Period of time in seconds while message is valid. Change of this parameter may affect \"out_of_sync\" parameter, because \"lifetime\" should be at least 2 times greater than \"out_of_sync\"."))
        .arg(Arg::with_name("NO_ANSWER")
            .long("--no-answer")
            .takes_value(true)
            .help("Flag whether to wait for depool answer when calling a depool function."))
        .arg(Arg::with_name("BALANCE_IN_TONS")
            .long("--balance_in_tons")
            .takes_value(true)
            .help("Print balance for account command in tons. If false balance is printed in nanotons."))
        .arg(Arg::with_name("LOCAL_RUN")
            .long("--local_run")
            .takes_value(true)
            .help("Enable preliminary local run before deploy and call commands."))
        .arg(Arg::with_name("ASYNC_CALL")
            .long("--async_call")
            .takes_value(true)
            .help("Disables wait for transaction to appear in the network after call command."))
        .arg(Arg::with_name("DEBUG_FAIL")
            .long("--debug_fail")
            .takes_value(true)
            .help("When enabled tonos-cli executes debug command on fail of run or call command. Can be enabled with values 'full' or 'minimal' which set the trace level for debug run and disabled with value 'none'."))
        .arg(Arg::with_name("OUT_OF_SYNC")
            .long("--out_of_sync")
            .takes_value(true)
            .help("Network connection \"out_of_sync_threshold\" parameter in seconds. Mind that it cant exceed half of the \"lifetime\" parameter."))
        .subcommand(config_clear_cmd)
        .subcommand(config_endpoint_cmd);

    let account_cmd = SubCommand::with_name("account")
        .setting(AppSettings::AllowLeadingHyphen)
        .about("Obtains and prints account information.")
        .version(&*version_string)
        .author("TONLabs")
        .arg(Arg::with_name("ADDRESS")
            .required(true)
            .takes_value(true)
            .help("List of addresses.")
            .multiple(true))
        .arg(Arg::with_name("DUMPTVC")
            .long("--dumptvc")
            .short("-d")
            .takes_value(true)
            .conflicts_with("DUMPBOC")
            .help("Dumps account StateInit to the specified tvc file. Works only if one address was given."))
        .arg(Arg::with_name("DUMPBOC")
            .long("--dumpboc")
            .short("-b")
            .takes_value(true)
            .conflicts_with("DUMPTVC")
            .help("Dumps the whole account state boc to the specified file. Works only if one address was given. Use 'tonos-cli dump account` to dump several accounts."));

    let account_wait_cmd = SubCommand::with_name("account-wait")
        .setting(AppSettings::AllowLeadingHyphen)
        .about("Waits for account change (based on last_trans_lt).")
        .version(&*version_string)
        .author("TONLabs")
        .arg(address_arg.clone())
        .arg(Arg::with_name("TIMEOUT")
            .long("--timeout")
            .takes_value(true)
            .help("Timeout in seconds (default value is 30)."));

    let query_raw = SubCommand::with_name("query-raw")
        .about("Executes a raw GraphQL query.")
        .version(&*version_string)
        .author("TONLabs")
        .arg(Arg::with_name("COLLECTION")
            .required(true)
            .takes_value(true)
            .help("Collection to query."))
        .arg(Arg::with_name("RESULT")
            .required(true)
            .takes_value(true)
            .help("Result fields to print."))
        .arg(Arg::with_name("FILTER")
            .long("--filter")
            .takes_value(true)
            .help("Query filter parameter."))
        .arg(Arg::with_name("LIMIT")
            .long("--limit")
            .takes_value(true)
            .help("Query limit parameter."))
        .arg(Arg::with_name("ORDER")
            .long("--order")
            .takes_value(true)
            .help("Query order parameter."));

    let fee_cmd = SubCommand::with_name("fee")
        .about("Calculates fees for executing message or account storage fee.")
        .subcommand(SubCommand::with_name("storage")
            .setting(AppSettings::AllowLeadingHyphen)
            .about("Gets account storage fee for specified period in nanotons.")
            .version(&*version_string)
            .author("TONLabs")
            .arg(address_arg.clone())
            .arg(Arg::with_name("PERIOD")
                .long("--period")
                .short("-p")
                .takes_value(true)
                .help("Time period in seconds (default value is 1 year).")))
        .subcommand(deploy_cmd.clone()
            .about("Executes deploy locally, calculates fees and prints table of fees in nanotons."))
        .subcommand(call_cmd.clone()
            .about("Executes call locally, calculates fees and prints table of all fees in nanotons."));

    let proposal_cmd = SubCommand::with_name("proposal")
        .subcommand(
            SubCommand::with_name("create")
                .about("Submits a proposal transaction in the multisignature wallet with a text comment.")
                .arg(address_arg.clone().help("Address of the multisignature wallet."))
                .arg(Arg::with_name("DEST")
                    .required(true)
                    .takes_value(true)
                    .help("Address of the proposal contract."))
                .arg(Arg::with_name("COMMENT")
                    .required(true)
                    .takes_value(true)
                    .help("Proposal description (max symbols 382)."))
                .arg(Arg::with_name("KEYS")
                    .required(true)
                    .takes_value(true)
                    .help("Seed phrase or path to the keypair file."))
                .arg(Arg::with_name("OFFLINE")
                    .short("-f")
                    .long("--offline")
                    .help("Prints signed message to terminal instead of sending it."))
                .arg(Arg::with_name("LIFETIME")
                    .short("-l")
                    .long("--lifetime")
                    .takes_value(true)
                    .help("Period of time in seconds while message is valid.")))
        .subcommand(
            SubCommand::with_name("vote")
                .about("Confirms a proposal transaction in the multisignature wallet.")
                .arg(address_arg.clone().help("Address of the multisignature wallet."))
                .arg(Arg::with_name("ID")
                    .required(true)
                    .takes_value(true)
                    .help("Proposal transaction id."))
                .arg(Arg::with_name("KEYS")
                    .required(true)
                    .takes_value(true)
                    .help("Seed phrase or path to the keypair file."))
                .arg(Arg::with_name("OFFLINE")
                    .short("-f")
                    .long("--offline")
                    .help("Prints signed message to terminal instead of sending it."))
                .arg(Arg::with_name("LIFETIME")
                    .short("-l")
                    .long("--lifetime")
                    .takes_value(true)
                    .help("Period of time in seconds while message is valid.")))
        .subcommand(
            SubCommand::with_name("decode")
                .about("Prints a comment string from the proposal transaction.")
                .arg(address_arg.clone().help("Address of the multisignature wallet."))
                .arg(Arg::with_name("ID")
                    .required(true)
                    .takes_value(true)
                    .help("Proposal transaction id.")));

    let getconfig_cmd = SubCommand::with_name("getconfig")
        .about("Reads the global configuration parameter with defined index.")
        .arg(Arg::with_name("INDEX")
            .takes_value(true)
            .help("Parameter index. If not specified, command will print all config parameters."));

    let update_config_param_cmd = SubCommand::with_name("update_config")
        .about("Generates message with update of config params.")
        .arg(Arg::with_name("SEQNO")
            .takes_value(true)
            .help("Current seqno from config contract"))
        .arg(Arg::with_name("CONFIG_MASTER_KEY_FILE")
            .takes_value(true)
            .help("path to config-master files"))
        .arg(Arg::with_name("NEW_PARAM_FILE")
            .takes_value(true)
            .help("New config param value"));

    let bcconfig_cmd = SubCommand::with_name("dump")
        .about("Commands to dump network entities.")
        .version(&*version_string)
        .author("TONLabs")
        .subcommand(SubCommand::with_name("config")
            .about("Dumps the blockchain config for the last key block.")
            .arg(Arg::with_name("PATH")
                .required(true)
                .takes_value(true)
                .help("Path to the file where to save the blockchain config.")))
        .subcommand(SubCommand::with_name("account")
            .about("Dumps state of given accounts.")
            .setting(AppSettings::AllowLeadingHyphen)
            .arg(Arg::with_name("ADDRESS")
                .required(true)
                .takes_value(true)
                .help("List of addresses.")
                .multiple(true))
            .arg(Arg::with_name("PATH")
                .takes_value(true)
                .long("--path")
                .short("-p")
                .help("Path to folder where to store the dumped accounts. Default value is \".\".")));

    let nodeid_cmd = SubCommand::with_name("nodeid")
        .about("Calculates node ID from the validator public key")
        .arg(Arg::with_name("KEY")
            .long("--pubkey")
            .takes_value(true)
            .help("Validator public key."))
        .arg(Arg::with_name("KEY_PAIR")
            .long("--keypair")
            .takes_value(true)
            .help("Validator seed phrase or path to the file with keypair."));

    let sendfile_cmd = SubCommand::with_name("sendfile")
        .about("Sends the boc file with an external inbound message to account.")
        .arg(Arg::with_name("BOC")
            .required(true)
            .takes_value(true)
            .help("Message boc file."));

    let fetch_block_cmd = SubCommand::with_name("fetch-block")
        .about("Fetches a block.")
        .arg(Arg::with_name("BLOCKID")
            .required(true)
            .takes_value(true)
            .help("Block ID."))
        .arg(Arg::with_name("OUTPUT")
            .required(true)
            .takes_value(true)
            .help("Output file name"));

    let fetch_cmd = SubCommand::with_name("fetch")
        .about("Fetches account's zerostate and transactions.")
        .setting(AppSettings::AllowLeadingHyphen)
        .arg(address_arg.clone().help("Account address to fetch zerostate and txns for."))
        .arg(Arg::with_name("OUTPUT")
            .required(true)
            .takes_value(true)
            .help("Output file name"));

    let replay_cmd = SubCommand::with_name("replay")
        .about("Replays account's transactions starting from zerostate.")
        .arg(Arg::with_name("CONFIG_TXNS")
            .long("--config")
            .short("-c")
            .takes_value(true)
            .help("File containing zerostate and txns of -1:555..5 account."))
        .arg(Arg::with_name("INPUT_TXNS")
            .required(true)
            .takes_value(true)
            .help("File containing zerostate and txns of the account to replay."))
        .arg(Arg::with_name("TXNID")
            .required(true)
            .takes_value(true)
            .help("Dump account state before this transaction ID and stop replaying."))
        .arg(Arg::with_name("CURRENT_CONFIG")
            .help("Replay transaction with current network config.")
            .long("--current_config")
            .short("-e"));

    let matches = App::new("tonos_cli")
        .version(&*format!("{}\nCOMMIT_ID: {}\nBUILD_DATE: {}\nCOMMIT_DATE: {}\nGIT_BRANCH: {}",
                           env!("CARGO_PKG_VERSION"),
                           env!("BUILD_GIT_COMMIT"),
                           env!("BUILD_TIME"),
                           env!("BUILD_GIT_DATE"),
                           env!("BUILD_GIT_BRANCH"))
        )
        .author("TONLabs")
        .about("TONLabs console tool for TON")
        .arg(Arg::with_name("NETWORK")
            .help("Network to connect.")
            .short("-u")
            .long("--url")
            .takes_value(true))
        .arg(Arg::with_name("CONFIG")
            .help("Path to the tonos-cli configuration file.")
            .short("-c")
            .long("--config")
            .takes_value(true))
        .arg(Arg::with_name("JSON")
            .help("Cli prints output in json format.")
            .short("-j")
            .long("--json"))
        .subcommand(version_cmd)
        .subcommand(convert_cmd)
        .subcommand(genphrase_cmd)
        .subcommand(genpubkey_cmd)
        .subcommand(getkeypair_cmd)
        .subcommand(genaddr_cmd)
        .subcommand(deploy_cmd)
        .subcommand(deploy_message_cmd)
        .subcommand(callex_cmd)
        .subcommand(call_cmd)
        .subcommand(send_cmd)
        .subcommand(message_cmd)
        .subcommand(body_cmd)
        .subcommand(run_cmd)
        .subcommand(runget_cmd)
        .subcommand(config_cmd)
        .subcommand(account_cmd)
        .subcommand(account_wait_cmd)
        .subcommand(query_raw)
        .subcommand(fee_cmd)
        .subcommand(proposal_cmd)
        .subcommand(create_multisig_command())
        .subcommand(create_depool_command())
        .subcommand(create_decode_command())
        .subcommand(create_debot_command())
        .subcommand(create_debug_command())
        .subcommand(getconfig_cmd)
        .subcommand(bcconfig_cmd)
        .subcommand(nodeid_cmd)
        .subcommand(sendfile_cmd)
        .subcommand(fetch_block_cmd)
        .subcommand(fetch_cmd)
        .subcommand(replay_cmd)
        .subcommand(callx_cmd)
        .subcommand(deployx_cmd)
        .subcommand(runx_cmd)
        .subcommand(update_config_param_cmd)
        .setting(AppSettings::SubcommandRequired)
        .get_matches();

    let is_json = matches.is_present("JSON");

    command_parser(&matches, is_json).await
        .map_err(|e| {
            if e.is_empty() {
                e
            } else {
                if !is_json {
                    format!("Error: {}", e)
                } else {
                    let err: serde_json::Value = json!(e);
                    let res = json!({"Error": err});
                    serde_json::to_string_pretty(&res)
                        .unwrap_or("{{ \"JSON serialization error\" }}".to_string())
                }
            }
        })
}

async fn command_parser(matches: &ArgMatches<'_>, is_json: bool) -> Result <(), String> {
    let config_file = matches.value_of("CONFIG").map(|v| v.to_string())
        .or(env::var("TONOSCLI_CONFIG").ok())
        .unwrap_or(default_config_name()?);

    let mut config = match Config::from_file(&config_file) {
        Some(c) => {
            if !is_json { println!("Config: {}", config_file); }
            c
        },
        None => {
            if !is_json { println!("Config: default"); }
            Config::default()
        },
    };
    config.is_json = is_json;

    if let Some(url) = matches.value_of("NETWORK") {
        config.url = url.to_string();
        let empty : Vec<String> = Vec::new();
        config.endpoints = FullConfig::get_map(&config_file).get(url).unwrap_or(&empty).clone();
    }

    if let Some(m) = matches.subcommand_matches("convert") {
        if let Some(m) = m.subcommand_matches("tokens") {
            return convert_tokens(m, &config);
        }
    }
    if let Some(m) = matches.subcommand_matches("callex") {
        return callex_command(m, &config).await;
    }
    if let Some(m) = matches.subcommand_matches("callx") {
        return callx_command(m, &config, CallType::Call).await;
    }
    if let Some(m) = matches.subcommand_matches("runx") {
        return run_command(m, &config, true).await;
    }
    if let Some(m) = matches.subcommand_matches("deployx") {
        return deployx_command(m, &config).await;
    }
    if let Some(m) = matches.subcommand_matches("call") {
        return call_command(m, &config, CallType::Call).await;
    }
    if let Some(m) = matches.subcommand_matches("run") {
        return run_command(m, &config, false).await;
    }
    if let Some(m) = matches.subcommand_matches("runget") {
        return runget_command(m, &config).await;
    }
    if let Some(m) = matches.subcommand_matches("body") {
        return body_command(m, &config).await;
    }
    if let Some(m) = matches.subcommand_matches("message") {
        return call_command(m, &config, CallType::Msg).await;
    }
    if let Some(m) = matches.subcommand_matches("send") {
        return send_command(m, &config).await;
    }
    if let Some(m) = matches.subcommand_matches("deploy") {
        return deploy_command(m, &config, DeployType::Full).await;
    }
    if let Some(m) = matches.subcommand_matches("deploy_message") {
        return deploy_command(m, &config, DeployType::MsgOnly).await;
    }
    if let Some(m) = matches.subcommand_matches("config") {
        return config_command(m, config, config_file);
    }
    if let Some(m) = matches.subcommand_matches("genaddr") {
        return genaddr_command(m, &config).await;
    }
    if let Some(m) = matches.subcommand_matches("getkeypair") {
        return getkeypair_command(m, &config);
    }
    if let Some(m) = matches.subcommand_matches("account") {
        return account_command(m, &config).await;
    }
    if let Some(m) = matches.subcommand_matches("fee") {
        if let Some(m) = m.subcommand_matches("storage") {
            return storage_command(m, &config).await;
        }
        if let Some(m) = m.subcommand_matches("deploy") {
            return deploy_command(m, &config, DeployType::Fee).await;
        }
        if let Some(m) = m.subcommand_matches("call") {
            return call_command(m, &config, CallType::Fee).await;
        }
    }
    if let Some(m) = matches.subcommand_matches("genphrase") {
        return genphrase_command(m, &config);
    }
    if let Some(m) = matches.subcommand_matches("genpubkey") {
        return genpubkey_command(m, &config);
    }
    if let Some(m) = matches.subcommand_matches("proposal") {
        if let Some(m) = m.subcommand_matches("create") {
            return proposal_create_command(m, &config).await;
        }
        if let Some(m) = m.subcommand_matches("vote") {
            return proposal_vote_command(m, &config).await;
        }
        if let Some(m) = m.subcommand_matches("decode") {
            return proposal_decode_command(m, &config).await;
        }
    }
    if let Some(m) = matches.subcommand_matches("multisig") {
        return multisig_command(m, &config).await;
    }
    if let Some(m) = matches.subcommand_matches("depool") {
        return depool_command(m, config).await;
    }
    if let Some(m) = matches.subcommand_matches("getconfig") {
        return getconfig_command(m, &config).await;
    }
    if let Some(m) = matches.subcommand_matches("update_config") {
        return update_config_command(m, conf).await;
    }
    if let Some(matches) = matches.subcommand_matches("dump") {
        if let Some(m) = matches.subcommand_matches("config") {
            return dump_bc_config_command(m, &config).await;
        }
        if let Some(m) = matches.subcommand_matches("account") {
            return dump_accounts_command(m, &config).await;
        }
    }
    if let Some(m) = matches.subcommand_matches("account-wait") {
        return account_wait_command(m, &config).await;
    }
    if let Some(m) = matches.subcommand_matches("query-raw") {
        return query_raw_command(m, &config).await;
    }
    if let Some(m) = matches.subcommand_matches("nodeid") {
        return nodeid_command(m, &config);
    }
    if let Some(m) = matches.subcommand_matches("sendfile") {
        return sendfile_command(m, &config).await;
    }
    if let Some(m) = matches.subcommand_matches("decode") {
        return decode_command(m, &config).await;
    }
    if let Some(m) = matches.subcommand_matches("debug") {
        return debug_command(m, &config).await;
    }
    if let Some(m) = matches.subcommand_matches("debot") {
        return debot_command(m, config).await;
    }
    if let Some(m) = matches.subcommand_matches("fetch-block") {
        return fetch_block_command(m, &config).await;
    }
    if let Some(m) = matches.subcommand_matches("fetch") {
        return fetch_command(m, &config).await;
    }
    if let Some(m) = matches.subcommand_matches("replay") {
        return replay_command(m, &config).await;
    }
    if matches.subcommand_matches("version").is_some() {
        if config.is_json {
            println!("{{");
            println!(r#"  "tonos-cli": "{}","#, env!("CARGO_PKG_VERSION"));
            println!(r#"  "COMMIT_ID": "{}","#, env!("BUILD_GIT_COMMIT"));
            println!(r#"  "BUILD_DATE": "{}","#, env!("BUILD_TIME"));
            println!(r#"  "COMMIT_DATE": "{}","#, env!("BUILD_GIT_DATE"));
            println!(r#"  "GIT_BRANCH": "{}""#, env!("BUILD_GIT_BRANCH"));
            println!("}}");
        } else {
            println!(
                "tonos-cli {}\nCOMMIT_ID: {}\nBUILD_DATE: {}\nCOMMIT_DATE: {}\nGIT_BRANCH: {}",
                env!("CARGO_PKG_VERSION"),
                env!("BUILD_GIT_COMMIT"),
                env!("BUILD_TIME"),
                env!("BUILD_GIT_DATE"),
                env!("BUILD_GIT_BRANCH")
            );
        }
        return Ok(());
    }
    Err("invalid arguments".to_string())
}

fn convert_tokens(matches: &ArgMatches, config: &Config) -> Result<(), String> {
    let amount = matches.value_of("AMOUNT").unwrap();
    let result = convert::convert_token(amount)?;
    if config.is_json {
        let result = json!({"value": result});
        println!("{}", serde_json::to_string_pretty(&result)
            .unwrap_or("Failed to serialize the result".to_string()));
    } else {
        println!("{}", result);
    }
    Ok(())
}

fn genphrase_command(matches: &ArgMatches, config: &Config) -> Result<(), String> {
    generate_mnemonic(matches.value_of("DUMP_KEYPAIR"), config)
}

fn genpubkey_command(matches: &ArgMatches, config: &Config) -> Result<(), String> {
    let mnemonic = matches.value_of("PHRASE").unwrap();
    extract_pubkey(mnemonic, config.is_json)
}

fn getkeypair_command(matches: &ArgMatches, config: &Config) -> Result<(), String> {
    let key_file = matches.value_of("KEY_FILE");
    let phrase = matches.value_of("PHRASE");
    if !config.is_json {
        print_args!(key_file, phrase);
    }
    generate_keypair(key_file.unwrap(), phrase.unwrap(), config)
}

async fn send_command(matches: &ArgMatches<'_>, config: &Config) -> Result<(), String> {
    let message = matches.value_of("MESSAGE");
    let abi = Some(abi_from_matches_or_config(matches, &config)?);

    if !config.is_json {
        print_args!(message, abi);
    }

    let abi = std::fs::read_to_string(abi.unwrap())
        .map_err(|e| format!("failed to read ABI file: {}", e))?;

    call_contract_with_msg(config, message.unwrap().to_owned(), abi).await
}

fn load_params(params: &str) -> Result<String, String> {
    Ok(if params.find('{').is_none() {
        std::fs::read_to_string(params)
            .map_err(|e| format!("failed to load params from file: {}", e))?
    } else {
        params.to_string()
    })
}

async fn body_command(matches: &ArgMatches<'_>, config: &Config) -> Result<(), String> {
    let method = matches.value_of("METHOD");
    let params = matches.value_of("PARAMS");
    let output = matches.value_of("OUTPUT");
    let abi = Some(abi_from_matches_or_config(matches, &config)?);
    let params = Some(load_params(params.unwrap())?);
    if !config.is_json {
        print_args!(method, params, abi, output);
    }

    let params = serde_json::from_str(&params.unwrap())
        .map_err(|e| format!("arguments are not in json format: {}", e))?;

    let abi = std::fs::read_to_string(abi.unwrap())
        .map_err(|e| format!("failed to read ABI file: {}", e))?;


    let client = create_client_local()?;
    let body = ton_client::abi::encode_message_body(
        client.clone(),
        ParamsOfEncodeMessageBody {
            abi: load_abi(&abi)?,
            call_set: CallSet::some_with_function_and_input(method.unwrap(), params)
                .ok_or("failed to create CallSet with specified parameters.")?,
            is_internal: true,
            ..Default::default()
        },
    ).await
    .map_err(|e| format!("failed to encode body: {}", e))
    .map(|r| r.body)?;

    if !config.is_json {
        println!("Message body: {}", body);
    } else {
        println!("{{");
        println!("  \"Message\": \"{}\"", body);
        println!("}}");
    }

    Ok(())
}

fn unpack_alternative_params(matches: &ArgMatches<'_>, abi: &str, method: &str) -> Result<Option<String>, String> {
    let params = if matches.is_present("PARAMS") {
        matches.values_of("PARAMS").unwrap().collect::<Vec<_>>()
    } else {
        vec!("{}")
    };
    Ok(Some(parse_params(params, abi, method)?))
}

async fn call_command(matches: &ArgMatches<'_>, config: &Config, call: CallType) -> Result<(), String> {
    let address = matches.value_of("ADDRESS");
    let method = matches.value_of("METHOD");
    let params = matches.value_of("PARAMS");
    let lifetime = matches.value_of("LIFETIME");
    let raw = matches.is_present("RAW");
    let output = matches.value_of("OUTPUT");

    let abi = Some(abi_from_matches_or_config(matches, &config)?);

    let keys =
        matches.value_of("SIGN")
            .map(|s| s.to_string())
            .or(config.keys_path.clone());

    let params = Some(load_params(params.unwrap())?);
    if !config.is_json {
        print_args!(address, method, params, abi, keys, lifetime, output);
    }
    let dbg_info = load_debug_info(abi.as_ref().unwrap());
    let abi = std::fs::read_to_string(abi.unwrap())
        .map_err(|e| format!("failed to read ABI file: {}", e))?;
    let address = load_ton_address(address.unwrap(), &config)?;

    match call {
        CallType::Call | CallType::Fee => {
            let is_fee = if let CallType::Fee = call { true } else { false };
            call_contract(
                config,
                address.as_str(),
                abi,
                method.unwrap(),
                &params.unwrap(),
                keys,
                is_fee,
                dbg_info
            ).await
        },
        CallType::Msg => {
            let lifetime = lifetime.map(|val| {
                    u32::from_str_radix(val, 10)
                        .map_err(|e| format!("failed to parse lifetime: {}", e))
                })
                .transpose()?
                .unwrap_or(DEF_MSG_LIFETIME);

            generate_message(
                config,
                address.as_str(),
                abi,
                method.unwrap(),
                &params.unwrap(),
                keys,
                lifetime,
                raw,
                output,
            ).await
        },
    }
}

async fn callx_command(matches: &ArgMatches<'_>, config: &Config, call_type: CallType) -> Result<(), String> {
    let method = matches.value_of("METHOD");
    let address = Some(address_from_matches_or_config(matches, config)?);
    let abi = Some(abi_from_matches_or_config(matches, &config)?);
    let dbg_info = load_debug_info(abi.as_ref().unwrap());
    let loaded_abi = std::fs::read_to_string(abi.as_ref().unwrap())
        .map_err(|e| format!("failed to read ABI file: {}", e))?;

    let params = unpack_alternative_params(
        matches,
        &loaded_abi,
        method.unwrap()
    )?;
    let keys = if let CallType::Call = call_type {
        matches.value_of("KEYS")
            .map(|s| s.to_string())
            .or(config.keys_path.clone())
    } else {
        None
    };

    if !config.is_json {
        print_args!(address, method, params, abi, keys);
    }

    let address = load_ton_address(address.unwrap().as_str(), &config)?;

    call_contract(
        config,
        address.as_str(),
        loaded_abi,
        method.unwrap(),
        &params.unwrap(),
        keys,
        false,
        dbg_info,
    ).await
}

async fn callex_command(matches: &ArgMatches<'_>, config: &Config) -> Result<(), String> {
    let method_opt = matches.value_of("METHOD");
    let method = method_opt.ok_or("METHOD is not defined")?;
    let address = Some(
        matches.value_of("ADDRESS")
            .map(|s| s.to_string())
            .or(config.addr.clone())
            .ok_or("ADDRESS is not defined. Supply it in the config file or in command line.".to_string())?
    );
    let abi = Some(abi_from_matches_or_config(matches, &config)?);
    let dbg_info = load_debug_info(abi.as_ref().unwrap());
    let loaded_abi = std::fs::read_to_string(abi.as_ref().unwrap())
        .map_err(|e| format!("failed to read ABI file: {}", e))?;
    let params = matches.values_of("PARAMS").ok_or("PARAMS is not defined")?;
    let params = Some(parse_params(
        params.collect::<Vec<_>>(), &loaded_abi, method_opt.unwrap()
    )?);
    let keys = matches.value_of("SIGN")
        .map(|s| s.to_string())
        .or(config.keys_path.clone());

    if !config.is_json {
        print_args!(address, method_opt, params, abi, keys);
    }

    let address = load_ton_address(address.unwrap().as_str(), &config)?;

    call_contract(
        config,
        address.as_str(),
        loaded_abi,
        method,
        &params.unwrap(),
        keys,
        false,
        dbg_info,
    ).await
}

async fn runget_command(matches: &ArgMatches<'_>, config: &Config) -> Result<(), String> {
    let address = matches.value_of("ADDRESS");
    let method = matches.value_of("METHOD");
    let params = matches.values_of("PARAMS");
    let params = params.map(|values| {
        json!(values.collect::<Vec<_>>()).to_string()
    });
    if !config.is_json {
        print_args!(address, method, params);
    }
    let source_type = if matches.is_present("TVC") {
        AccountSource::TVC
    } else if matches.is_present("BOC") {
        AccountSource::BOC
    } else {
        AccountSource::NETWORK
    };
    let address =  if source_type != AccountSource::NETWORK {
        address.unwrap().to_string()
    } else {
        load_ton_address(address.unwrap(), &config)?
    };
    let bc_config = matches.value_of("BCCONFIG");
    run_get_method(config, &address, method.unwrap(), params, source_type, bc_config).await
}

fn wc_from_matches_or_config(matches: &ArgMatches<'_>, config: &Config) -> Result<i32 ,String> {
    Ok(matches.value_of("WC")
        .map(|v| i32::from_str_radix(v, 10))
        .transpose()
        .map_err(|e| format!("failed to parse workchain id: {}", e))?
        .unwrap_or(config.wc))
}

async fn deploy_command(matches: &ArgMatches<'_>, config: &Config, deploy_type: DeployType) -> Result<(), String> {
    let tvc = matches.value_of("TVC");
    let params = matches.value_of("PARAMS");
    let wc = wc_from_matches_or_config(matches, config)?;
    let raw = matches.is_present("RAW");
    let output = matches.value_of("OUTPUT");
    let abi = Some(abi_from_matches_or_config(matches, &config)?);
    let keys = matches.value_of("SIGN")
            .map(|s| s.to_string())
            .or(config.keys_path.clone());

    let params = Some(load_params(params.unwrap())?);
    if !config.is_json {
        let opt_wc = Some(format!("{}", wc));
        print_args!(tvc, params, abi, keys, opt_wc);
    }
    match deploy_type {
        DeployType::Full => deploy_contract(config, tvc.unwrap(), &abi.unwrap(), &params.unwrap(), keys, wc, false).await,
        DeployType::MsgOnly => generate_deploy_message(tvc.unwrap(), &abi.unwrap(), &params.unwrap(), keys, wc, raw, output, config.is_json).await,
        DeployType::Fee => deploy_contract(config, tvc.unwrap(), &abi.unwrap(), &params.unwrap(), keys, wc, true).await,
    }
}

async fn deployx_command(matches: &ArgMatches<'_>, config: &Config) -> Result<(), String> {
    let tvc = matches.value_of("TVC");
    let wc = wc_from_matches_or_config(matches, config)?;
    let abi = Some(abi_from_matches_or_config(matches, &config)?);
    let loaded_abi = std::fs::read_to_string(abi.as_ref().unwrap())
        .map_err(|e| format!("failed to read ABI file: {}", e))?;
    let params = unpack_alternative_params(
        matches,
        &loaded_abi,
        "constructor"
    )?;
    let keys = matches.value_of("KEYS")
        .map(|s| s.to_string())
        .or(config.keys_path.clone());

    if !config.is_json {
        let opt_wc = Some(format!("{}", wc));
        print_args!(tvc, params, abi, keys, opt_wc);
    }
    deploy_contract(config, tvc.unwrap(), &abi.unwrap(), &params.unwrap(), keys, wc, false).await
}

fn config_command(matches: &ArgMatches, config: Config, config_file: String) -> Result<(), String> {
    let mut result = Ok(());
    if !matches.is_present("LIST") {
        if let Some(clear_matches) = matches.subcommand_matches("clear") {
            let url = clear_matches.is_present("URL");
            let address = clear_matches.is_present("ADDR");
            let wallet = clear_matches.is_present("WALLET");
            let keys = clear_matches.is_present("KEYS");
            let abi = clear_matches.is_present("ABI");
            let wc = clear_matches.is_present("WC");
            let retries = clear_matches.is_present("RETRIES");
            let timeout = clear_matches.is_present("TIMEOUT");
            let depool_fee = clear_matches.is_present("DEPOOL_FEE");
            let lifetime = clear_matches.is_present("LIFETIME");
            let no_answer = clear_matches.is_present("NO_ANSWER");
            let balance_in_tons = clear_matches.is_present("BALANCE_IN_TONS");
            let local_run = clear_matches.is_present("LOCAL_RUN");
            result = clear_config(config, config_file.as_str(), url, address, wallet, abi, keys, wc, retries, timeout, depool_fee, lifetime, no_answer, balance_in_tons, local_run);
        } else if let Some(endpoint_matches) = matches.subcommand_matches("endpoint") {
            if let Some(endpoint_matches) = endpoint_matches.subcommand_matches("add") {
                let url = endpoint_matches.value_of("URL").unwrap();
                let endpoints = endpoint_matches.value_of("ENDPOINTS").unwrap();
                FullConfig::add_endpoint(config_file.as_str(), url, endpoints)?;
            } else if let Some(endpoint_matches) = endpoint_matches.subcommand_matches("remove") {
                let url = endpoint_matches.value_of("URL").unwrap();
                FullConfig::remove_endpoint(config_file.as_str(), url)?;
            } else if endpoint_matches.subcommand_matches("reset").is_some() {
                FullConfig::reset_endpoints(config_file.as_str())?;
            }
            FullConfig::print_endpoints(config_file.as_str());
            return Ok(());
        } else {
            let url = matches.value_of("URL");
            let address = matches.value_of("ADDR");
            let wallet = matches.value_of("WALLET");
            let pubkey = matches.value_of("PUBKEY");
            let keys = matches.value_of("KEYS");
            let abi = matches.value_of("ABI");
            let wc = matches.value_of("WC");
            let retries = matches.value_of("RETRIES");
            let timeout = matches.value_of("TIMEOUT");
            let msg_timeout = matches.value_of("MSG_TIMEOUT");
            let depool_fee = matches.value_of("DEPOOL_FEE");
            let lifetime = matches.value_of("LIFETIME");
            let no_answer = matches.value_of("NO_ANSWER");
            let balance_in_tons = matches.value_of("BALANCE_IN_TONS");
            let local_run = matches.value_of("LOCAL_RUN");
            let async_call = matches.value_of("ASYNC_CALL");
            let out_of_sync = matches.value_of("OUT_OF_SYNC");
            let debug_fail = matches.value_of("DEBUG_FAIL");
            result = set_config(config, config_file.as_str(), url, address, wallet, pubkey, abi, keys, wc, retries, timeout, msg_timeout, depool_fee, lifetime, no_answer, balance_in_tons, local_run, async_call, out_of_sync, debug_fail);
        }
    }
    let config = match Config::from_file(config_file.as_str()) {
        Some(c) => {
            c
        },
        None => {
            Config::default()
        },
    };
    println!(
        "{}",
        serde_json::to_string_pretty(&config)
            .map_err(|e| format!("failed to print config parameters: {}", e))?
    );
    result
}

async fn genaddr_command(matches: &ArgMatches<'_>, config: &Config) -> Result<(), String> {
    let tvc = matches.value_of("TVC");
    let wc = matches.value_of("WC");
    let keys = matches.value_of("GENKEY").or(matches.value_of("SETKEY"));
    let new_keys = matches.is_present("GENKEY") ;
    let init_data = matches.value_of("DATA");
    let update_tvc = matches.is_present("SAVE");
    let abi = match abi_from_matches_or_config(matches, config) {
        Ok(abi) => Some(abi),
        Err(err) => {
            match load_abi_from_tvc(tvc.clone().unwrap()) {
                Some(abi) => Some(abi),
                None => return Err(err)
            }
        }
    };
    let is_update_tvc = if update_tvc { Some("true") } else { None };
    if !config.is_json {
        print_args!(tvc, abi, wc, keys, init_data, is_update_tvc);
    }
    generate_address(config, tvc.unwrap(), &abi.unwrap(), wc, keys, new_keys, init_data, update_tvc).await
}

async fn account_command(matches: &ArgMatches<'_>, config: &Config) -> Result<(), String> {
    let addresses_list = matches.values_of("ADDRESS").unwrap().collect::<Vec<_>>();
    let mut formatted_list = vec![];
    for address in addresses_list.iter() {
        let formatted = load_ton_address(address, &config)?;
        formatted_list.push(formatted);
    }
    let tvcname = matches.value_of("DUMPTVC");
    let bocname = matches.value_of("DUMPBOC");
    let addresses = Some(formatted_list.join(", "));
    if !config.is_json {
        print_args!(addresses);
    }
    get_account(&config, formatted_list, tvcname, bocname).await
}

async fn dump_accounts_command(matches: &ArgMatches<'_>, config: &Config) -> Result<(), String> {
    let addresses_list = matches.values_of("ADDRESS").unwrap().collect::<Vec<_>>();
    let mut formatted_list = vec![];
    for address in addresses_list.iter() {
        let formatted = load_ton_address(address, &config)?;
        formatted_list.push(formatted);
    }
    let path = matches.value_of("PATH");
    let addresses = Some(formatted_list.join(", "));
    if !config.is_json {
        print_args!(addresses, path);
    }
    dump_accounts(config, formatted_list, path).await
}

async fn account_wait_command(matches: &ArgMatches<'_>, config: &Config) -> Result<(), String> {
    let address = matches.value_of("ADDRESS").unwrap();
    let address = load_ton_address(address, &config)?;
    let timeout = matches.value_of("TIMEOUT").unwrap_or("30").parse::<u64>()
        .map_err(|e| format!("failed to parse timeout: {}", e))?;
    wait_for_change(config, &address, timeout).await
}

async fn query_raw_command(matches: &ArgMatches<'_>, config: &Config) -> Result<(), String> {
    let collection = matches.value_of("COLLECTION").unwrap();
    let filter = matches.value_of("FILTER");
    let limit = matches.value_of("LIMIT");
    let order = matches.value_of("ORDER");
    let result = matches.value_of("RESULT").unwrap();
    query_raw(config, collection, filter, limit, order, result).await
}

async fn storage_command(matches: &ArgMatches<'_>, config: &Config) -> Result<(), String> {
    let address = matches.value_of("ADDRESS");
    let period = matches.value_of("PERIOD");
    if !config.is_json {
        print_args!(address, period);
    }
    let address = load_ton_address(address.unwrap(), &config)?;
    let period = period.map(|val| {
        u32::from_str_radix(val, 10)
            .map_err(|e| format!("failed to parse period: {}", e))
    })
    .transpose()?
    .unwrap_or(DEF_STORAGE_PERIOD);
    calc_storage(&config, address.as_str(), period).await
}

async fn proposal_create_command(matches: &ArgMatches<'_>, config: &Config) -> Result<(), String> {
    let address = matches.value_of("ADDRESS");
    let dest = matches.value_of("DEST");
    let keys = matches.value_of("KEYS");
    let comment = matches.value_of("COMMENT");
    let lifetime = matches.value_of("LIFETIME");
    let offline = matches.is_present("OFFLINE");
    if !config.is_json {
        print_args!(address, comment, keys, lifetime);
    }
    let address = load_ton_address(address.unwrap(), &config)?;
    let lifetime = parse_lifetime(lifetime, config)?;

    create_proposal(
        config,
        address.as_str(),
        keys,
        dest.unwrap(),
        comment.unwrap(),
        lifetime,
        offline
    ).await
}

async fn proposal_vote_command(matches: &ArgMatches<'_>, config: &Config) -> Result<(), String> {
    let address = matches.value_of("ADDRESS");
    let keys = matches.value_of("KEYS");
    let id = matches.value_of("ID");
    let lifetime = matches.value_of("LIFETIME");
    let offline = matches.is_present("OFFLINE");
    if !config.is_json {
        print_args!(address, id, keys, lifetime);
    }
    let address = load_ton_address(address.unwrap(), &config)?;
    let lifetime = parse_lifetime(lifetime, config)?;

    vote(config, address.as_str(), keys, id.unwrap(), lifetime, offline).await?;
    println!("{{}}");
    Ok(())
}

async fn proposal_decode_command(matches: &ArgMatches<'_>, config: &Config) -> Result<(), String> {
    let address = matches.value_of("ADDRESS");
    let id = matches.value_of("ID");
    if !config.is_json {
        print_args!(address, id);
    }
    let address = load_ton_address(address.unwrap(), &config)?;
    decode_proposal(config, address.as_str(), id.unwrap()).await
}

async fn getconfig_command(matches: &ArgMatches<'_>, config: &Config) -> Result<(), String> {
    let index = matches.value_of("INDEX");
    if !config.is_json {
        print_args!(index);
    }
    query_global_config(config, index).await
}

<<<<<<< HEAD
async fn update_config_command(matches: &ArgMatches<'_>, config: Config) -> Result<(), String> {
    let seqno = matches.value_of("SEQNO");
    let config_master = matches.value_of("CONFIG_MASTER_KEY_FILE");
    let new_param = matches.value_of("NEW_PARAM_FILE");
    print_args!(seqno, config_master, new_param);
    gen_update_config_message(seqno.unwrap(), config_master.unwrap(), new_param.unwrap(), config.is_json).await
}

async fn dump_bc_config_command(matches: &ArgMatches<'_>, config: Config) -> Result<(), String> {
=======
async fn dump_bc_config_command(matches: &ArgMatches<'_>, config: &Config) -> Result<(), String> {
>>>>>>> f99cb8df
    let path = matches.value_of("PATH");
    if !config.is_json {
        print_args!(path);
    }
    dump_blockchain_config(config, path.unwrap()).await
}

fn nodeid_command(matches: &ArgMatches, config: &Config) -> Result<(), String> {
    let key = matches.value_of("KEY");
    let keypair = matches.value_of("KEY_PAIR");
    if !config.is_json {
        print_args!(key, keypair);
    }
    let nodeid = if let Some(key) = key {
        let vec = hex::decode(key)
            .map_err(|e| format!("failed to decode public key: {}", e))?;
        convert::nodeid_from_pubkey(&vec)?
    } else if let Some(pair) = keypair {
        let pair = crypto::load_keypair(pair)?;
        convert::nodeid_from_pubkey(&hex::decode(&pair.public)
            .map_err(|e| format!("failed to decode public key: {}", e))?)?
    } else {
        return Err("Either public key or key pair parameter should be provided".to_owned());
    };
    if !config.is_json {
        println!("{}", nodeid);
    } else {
        println!("{{");
        println!("  \"nodeid\": \"{}\"", nodeid);
        println!("}}");
    }
    Ok(())
}

async fn sendfile_command(m: &ArgMatches<'_>, config: &Config) -> Result<(), String> {
    let boc = m.value_of("BOC");
    if !config.is_json {
        print_args!(boc);
    }
    sendfile::sendfile(config, boc.unwrap()).await
}<|MERGE_RESOLUTION|>--- conflicted
+++ resolved
@@ -62,14 +62,11 @@
 use crate::account::dump_accounts;
 
 use crate::config::FullConfig;
-<<<<<<< HEAD
 use crate::getconfig::gen_update_config_message;
-=======
 use crate::debug::DebugLogger;
 use crate::helpers::{AccountSource, create_client_verbose, load_abi_from_tvc, load_account, load_debug_info};
 use crate::message::generate_message;
 use crate::run::{run_command, run_get_method};
->>>>>>> f99cb8df
 
 pub const VERBOSE_MODE: bool = true;
 const DEF_MSG_LIFETIME: u32 = 30;
@@ -1034,7 +1031,7 @@
         return getconfig_command(m, &config).await;
     }
     if let Some(m) = matches.subcommand_matches("update_config") {
-        return update_config_command(m, conf).await;
+        return update_config_command(m, &config).await;
     }
     if let Some(matches) = matches.subcommand_matches("dump") {
         if let Some(m) = matches.subcommand_matches("config") {
@@ -1636,8 +1633,7 @@
     query_global_config(config, index).await
 }
 
-<<<<<<< HEAD
-async fn update_config_command(matches: &ArgMatches<'_>, config: Config) -> Result<(), String> {
+async fn update_config_command(matches: &ArgMatches<'_>, config: &Config) -> Result<(), String> {
     let seqno = matches.value_of("SEQNO");
     let config_master = matches.value_of("CONFIG_MASTER_KEY_FILE");
     let new_param = matches.value_of("NEW_PARAM_FILE");
@@ -1645,10 +1641,7 @@
     gen_update_config_message(seqno.unwrap(), config_master.unwrap(), new_param.unwrap(), config.is_json).await
 }
 
-async fn dump_bc_config_command(matches: &ArgMatches<'_>, config: Config) -> Result<(), String> {
-=======
 async fn dump_bc_config_command(matches: &ArgMatches<'_>, config: &Config) -> Result<(), String> {
->>>>>>> f99cb8df
     let path = matches.value_of("PATH");
     if !config.is_json {
         print_args!(path);
