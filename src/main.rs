--- conflicted
+++ resolved
@@ -1138,63 +1138,6 @@
     Ok(Some(parse_params(params, abi, method)?))
 }
 
-<<<<<<< HEAD
-=======
-async fn runx_account(matches: &ArgMatches<'_>, config: Config) -> Result<(), String> {
-    let account = matches.value_of("ADDRESS");
-    let method = matches.value_of("METHOD");
-    let abi = Some(abi_from_matches_or_config(matches, &config)?);
-
-    let loaded_abi = std::fs::read_to_string(abi.as_ref().unwrap())
-        .map_err(|e| format!("failed to read ABI file: {}", e))?;
-
-    let params = unpack_alternative_params(
-        matches,
-        &loaded_abi,
-        method.unwrap()
-    )?;
-
-    if !config.is_json {
-        print_args!(account, method, params, abi);
-    }
-    let bc_config = matches.value_of("BCCONFIG");
-    run_local_for_account(config,
-                          account.unwrap(),
-                          loaded_abi,
-                          method.unwrap(),
-                          &params.unwrap(),
-                          bc_config,
-                          matches.is_present("TVC"),
-    ).await
-}
-
-async fn run_account(matches: &ArgMatches<'_>, config: Config) -> Result<(), String> {
-    let account = matches.value_of("ADDRESS");
-    let method = matches.value_of("METHOD");
-    let params = matches.value_of("PARAMS");
-
-    let abi = Some(abi_from_matches_or_config(matches, &config)?);
-
-    let params = Some(load_params(params.unwrap())?);
-    if !config.is_json {
-        print_args!(account, method, params, abi);
-    }
-
-    let abi = std::fs::read_to_string(abi.unwrap())
-        .map_err(|e| format!("failed to read ABI file: {}", e))?;
-
-    let bc_config = matches.value_of("BCCONFIG");
-    run_local_for_account(config,
-    account.unwrap(),
-        abi,
-        method.unwrap(),
-        &params.unwrap(),
-        bc_config,
-        matches.is_present("TVC"),
-    ).await
-}
-
->>>>>>> 3ad211c3
 async fn call_command(matches: &ArgMatches<'_>, config: Config, call: CallType) -> Result<(), String> {
     let address = matches.value_of("ADDRESS");
     let method = matches.value_of("METHOD");
@@ -1220,14 +1163,8 @@
     let address = load_ton_address(address.unwrap(), &config)?;
 
     match call {
-<<<<<<< HEAD
         CallType::Call | CallType::Fee => {
             let is_fee = if let CallType::Fee = call { true } else { false };
-=======
-        CallType::Call | CallType::Run | CallType::Fee => {
-            let local = matches!(call, CallType::Run);
-            let is_fee = matches!(call, CallType::Fee);
->>>>>>> 3ad211c3
             call_contract(
                 config,
                 address.as_str(),
@@ -1294,10 +1231,6 @@
         method.unwrap(),
         &params.unwrap(),
         keys,
-<<<<<<< HEAD
-=======
-        !matches!(call_type, CallType::Call),
->>>>>>> 3ad211c3
         false,
     ).await
 }
