--- conflicted
+++ resolved
@@ -260,11 +260,7 @@
     //     .stdout(predicate::str::contains(r#"  "total_account_fees":"#))
     //     .stdout(predicate::str::contains(r#"  "total_output":"#))
     //     .stdout(predicate::str::contains(r#"Succeeded."#));
-<<<<<<< HEAD
-
-=======
     //
->>>>>>> 15a036e8
     // let wallet_tvc = "tests/samples/wallet.tvc";
     // let wallet_abi = "tests/samples/wallet.abi.json";
     // let key_path = "tests/deploy_test.key";
