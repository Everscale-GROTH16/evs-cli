use assert_cmd::prelude::*;
use predicates::prelude::*;
use std::process::Command;
use lazy_static::*;
use std::env;
use std::time::Duration;
use std::thread::sleep;
use serde_json::{Value, Map};

const BIN_NAME: &str = "tonos-cli";

lazy_static! {
    static ref NETWORK: String = env::var("TON_NETWORK_ADDRESS")
        .unwrap_or("http://127.0.0.1".to_string());
}

fn get_config() -> Result<Map<String, Value>, Box<dyn std::error::Error>> {
    let mut cmd = Command::cargo_bin(BIN_NAME)?;
    let out = cmd.arg("config")
        .arg("--list")
        .output()
        .expect("Failed to get config.");

    let mut out = String::from_utf8_lossy(&out.stdout).to_string();
    out.replace_range(..out.find('\n').unwrap_or(0), "");
    let parsed: Value = serde_json::from_str(&out)?;
    let obj: Map<String, Value> = parsed.as_object().unwrap().clone();
    Ok(obj)
}

#[test]
fn test_config() -> Result<(), Box<dyn std::error::Error>> {
    let mut cmd = Command::cargo_bin(BIN_NAME)?;
    cmd.arg("config")
        .arg("--url")
        .arg(&*NETWORK)
        .arg("--retries")
        .arg("10")
        .arg("--timeout")
        .arg("25000")
        .arg("--wc")
        .arg("-2");
    cmd.assert()
        .success()
        .stdout(predicate::str::contains("Succeeded"));

    let mut cmd = Command::cargo_bin(BIN_NAME)?;
    cmd.arg("config")
        .arg("--list");
    cmd.assert()
        .success()
        .stdout(predicate::str::contains(format!(r#""url": "{}""#, &*NETWORK)))
        .stdout(predicate::str::contains(r#""retries": 10"#))
        .stdout(predicate::str::contains(r#""timeout": 25000"#))
        .stdout(predicate::str::contains(r#""wc": -2"#));

    let mut cmd = Command::cargo_bin(BIN_NAME)?;
    cmd.arg("config")
        .arg("--wc")
        .arg("0")
        .assert()
        .success();
    Ok(())
}

#[test]
fn test_call_giver() -> Result<(), Box<dyn std::error::Error>> {
    let giver_abi_name = "tests/samples/giver.abi.json";
    let mut cmd = Command::cargo_bin(BIN_NAME)?;
    cmd.arg("config")
        .arg("--url")
        .arg(&*NETWORK)
        .assert()
        .success();
    let mut cmd = Command::cargo_bin(BIN_NAME)?;
    cmd.arg("call")
        .arg("0:841288ed3b55d9cdafa806807f02a0ae0c169aa5edfe88a789a6482429756a94")
        .arg("sendGrams")
        .arg(r#"{"dest":"0:841288ed3b55d9cdafa806807f02a0ae0c169aa5edfe88a789a6482429756a94","amount":1000000000}"#)
        .arg("--abi")
        .arg(giver_abi_name)
        .assert()
        .success()
        .stdout(predicate::str::contains("Succeeded"));

    Ok(())
}

#[test]
fn test_genaddr_genkey() -> Result<(), Box<dyn std::error::Error>> {
    let mut cmd = Command::cargo_bin(BIN_NAME)?;
    cmd.arg("genaddr")
        .arg("tests/samples/wallet.tvc")
        .arg("tests/samples/wallet.abi.json")
        .arg("--genkey")
        .arg("tests/samples/wallet.keys.json");
    cmd.assert()
        .success()
        .stdout(predicate::str::contains("Raw address"))
        .stdout(predicate::str::contains("Seed phrase"))
        .stdout(predicate::str::contains("Succeeded"));
    Ok(())
}

#[test]
fn test_genaddr() -> Result<(), Box<dyn std::error::Error>> {
    let mut cmd = Command::cargo_bin(BIN_NAME)?;
    cmd.arg("genaddr")
        .arg("tests/samples/wallet.tvc")
        .arg("tests/samples/wallet.abi.json")
        .arg("--verbose");
    cmd.assert()
        .success()
        .stdout(predicate::str::contains("Input arguments:"))
        .stdout(predicate::str::contains("tvc:"))
        .stdout(predicate::str::contains("wc:"))
        .stdout(predicate::str::contains("keys:"))
        .stdout(predicate::str::contains("Raw address"))
        .stdout(predicate::str::contains("Seed phrase"))
        .stdout(predicate::str::contains("Succeeded"));
    Ok(())
}

#[test]
fn test_genaddr_setkey() -> Result<(), Box<dyn std::error::Error>> {
    let mut cmd = Command::cargo_bin(BIN_NAME)?;
    cmd.arg("genaddr")
        .arg("tests/samples/wallet.tvc")
        .arg("tests/samples/wallet.abi.json")
        .arg("--setkey")
        .arg("tests/samples/wallet.keys.json");
    cmd.assert()
        .success()
        .stdout(predicate::str::contains("Raw address"))
        .stdout(predicate::str::contains("Succeeded"));
    Ok(())
}

#[test]
fn test_genaddr_wc() -> Result<(), Box<dyn std::error::Error>> {
    let mut cmd = Command::cargo_bin(BIN_NAME)?;
    cmd.arg("genaddr")
        .arg("tests/samples/wallet.tvc")
        .arg("tests/samples/wallet.abi.json")
        .arg("--wc")
        .arg("-1");
    cmd.assert()
        .success()
        .stdout(predicate::str::contains("Raw address: -1"))
        .stdout(predicate::str::contains("Succeeded"));
    Ok(())
}

#[test]
fn test_genaddr_initdata() -> Result<(), Box<dyn std::error::Error>> {
    let mut cmd = Command::cargo_bin(BIN_NAME)?;
    cmd.arg("genaddr")
        .arg("tests/data.tvc")
        .arg("tests/data.abi.json")
        .arg("--genkey")
        .arg("key1")
        .arg("--save")
        .arg("--data")
        .arg(r#"{"m_id":"0x2e0d054dfe43198d971c0f8eaa5f98ca8d08928ecb48a362a900997faecff2e5"}"#);
    cmd.assert()
        .success()
        .stdout(predicate::str::contains("TVC file updated"))
        .stdout(predicate::str::contains("Succeeded"));

    Ok(())
}

#[test]
fn test_getkeypair() -> Result<(), Box<dyn std::error::Error>> {
    let mut cmd = Command::cargo_bin(BIN_NAME)?;
    cmd.arg("getkeypair")
        .arg("tests/samples/tmp.json")
        .arg("ghost frost pool buzz rival mad naive rare shell tooth smart praise");
    cmd.assert()
        .success()
        .stdout(predicate::str::contains("Succeeded."));

    let checked_keys = std::fs::read_to_string("tests/samples/tmp.json").unwrap();
    let expected_keys = std::fs::read_to_string("tests/samples/exp.json").unwrap();
    assert_eq!(expected_keys, checked_keys);

    Ok(())
}

#[test]
fn test_deploy() -> Result<(), Box<dyn std::error::Error>> {
    let giver_abi_name = "tests/samples/giver.abi.json";
    let wallet_tvc = "tests/samples/wallet.tvc";
    let wallet_abi = "tests/samples/wallet.abi.json";
    let key_path = "tests/deploy_test.key";

    let mut cmd = Command::cargo_bin(BIN_NAME)?;
    cmd.arg("config")
        .arg("--url")
        .arg(&*NETWORK)
        .assert()
        .success();

    let mut cmd = Command::cargo_bin(BIN_NAME)?;
    let out = cmd.arg("genphrase")
        .output()
        .expect("Failed to generate a seed phrase.");
    let mut seed = String::from_utf8_lossy(&out.stdout).to_string();
    seed.replace_range(..seed.find('"').unwrap_or(0), "");
    seed.retain(|c| c != '\n' && c != '"');

    let mut cmd = Command::cargo_bin(BIN_NAME)?;
    cmd.arg("getkeypair")
        .arg(key_path)
        .arg(seed)
        .assert()
        .success();

    let mut cmd = Command::cargo_bin(BIN_NAME)?;
    let out = cmd.arg("genaddr")
        .arg("--setkey")
        .arg(key_path)
        .arg(wallet_tvc)
        .arg(wallet_abi)
        .output()
        .expect("Failed to generate address.");

    let mut addr = String::from_utf8_lossy(&out.stdout).to_string();
    addr.replace_range(..addr.find("0:").unwrap_or(0), "");
    addr.replace_range(addr.find("testnet").unwrap_or(addr.len())-1.., "");

    let mut cmd = Command::cargo_bin(BIN_NAME)?;
    cmd.arg("call")
        .arg("--abi")
        .arg(giver_abi_name)
        .arg("0:841288ed3b55d9cdafa806807f02a0ae0c169aa5edfe88a789a6482429756a94")
        .arg("sendGrams")
        // use precalculated wallet address
        .arg(format!(r#"{{"dest":"{}","amount":1000000000}}"#, addr));
    cmd.assert()
        .success();

    let mut cmd = Command::cargo_bin(BIN_NAME)?;
    cmd.arg("deploy")
        .arg(wallet_tvc)
        .arg("{}")
        .arg("--abi")
        .arg(wallet_abi)
        .arg("--sign")
        .arg(key_path);
    cmd.assert()
        .success()
        .stdout(predicate::str::contains(addr))
        .stdout(predicate::str::contains("Transaction succeeded."));

    Ok(())
}

#[test]
<<<<<<< HEAD
fn test_callex() -> Result<(), Box<dyn std::error::Error>> {
=======
fn test_genaddr_seed() -> Result<(), Box<dyn std::error::Error>> {
    let msig_abi = "ton-labs-contracts/solidity/safemultisig/SafeMultisigWallet.abi.json";
    let msig_tvc = "ton-labs-contracts/solidity/safemultisig/SafeMultisigWallet.tvc";
    let key_path = "tests/deploy_test.key";

    let mut cmd = Command::cargo_bin(BIN_NAME)?;
    let out = cmd.arg("genphrase")
        .output()
        .expect("Failed to generate a seed phrase.");
    let mut seed = String::from_utf8_lossy(&out.stdout).to_string();
    seed.replace_range(..seed.find('"').unwrap_or(0), "");
    seed.retain(|c| c != '\n' && c != '"');

    let mut cmd = Command::cargo_bin(BIN_NAME)?;
    cmd.arg("getkeypair")
        .arg(key_path)
        .arg(seed.clone())
        .assert()
        .success();

    let mut cmd = Command::cargo_bin(BIN_NAME)?;
    let out = cmd.arg("genaddr")
        .arg("--setkey")
        .arg(key_path)
        .arg(msig_tvc)
        .arg(msig_abi)
        .output()
        .expect("Failed to generate address.");

    let mut msig_addr = String::from_utf8_lossy(&out.stdout).to_string();
    msig_addr.replace_range(..msig_addr.find("0:").unwrap_or(0), "");
    msig_addr.replace_range(msig_addr.find("testnet").unwrap_or(msig_addr.len())-1.., "");

    let mut cmd = Command::cargo_bin(BIN_NAME)?;
    let out = cmd.arg("genaddr")
        .arg("--setkey")
        .arg(seed)
        .arg(msig_tvc)
        .arg(msig_abi)
        .output()
        .expect("Failed to generate address.");

    let mut msig_addr2 = String::from_utf8_lossy(&out.stdout).to_string();
    msig_addr2.replace_range(..msig_addr2.find("0:").unwrap_or(0), "");
    msig_addr2.replace_range(msig_addr2.find("testnet").unwrap_or(msig_addr2.len())-1.., "");

    assert_eq!(msig_addr, msig_addr2);

    Ok(())
}

#[test]
fn test_depool_0() -> Result<(), Box<dyn std::error::Error>> {
>>>>>>> e01be56a
    let giver_abi_name = "tests/samples/giver.abi.json";

    let mut cmd = Command::cargo_bin(BIN_NAME)?;
    cmd.arg("config")
        .arg("--url")
        .arg(&*NETWORK)
        .assert()
        .success();

    let mut cmd = Command::cargo_bin(BIN_NAME)?;
    cmd.arg("callex")
        .arg("sendGrams")
        .arg("0:841288ed3b55d9cdafa806807f02a0ae0c169aa5edfe88a789a6482429756a94")
        .arg(giver_abi_name)
        .arg("--")
        .arg("--dest")
        .arg("0:1b91c010f35b1f5b42a05ad98eb2df80c302c37df69651e1f5ac9c69b7e90d4e")
        .arg("--amount")
        .arg("0.2T");
    cmd.assert()
        .success()
        .stdout(predicate::str::contains(r#""dest":"0:1b91c010f35b1f5b42a05ad98eb2df80c302c37df69651e1f5ac9c69b7e90d4e""#))
        .stdout(predicate::str::contains(r#""amount":"0200000000""#))
        .stdout(predicate::str::contains("Succeeded"));

<<<<<<< HEAD
=======
    let mut depool_addr = String::from_utf8_lossy(&out.stdout).to_string();
    depool_addr.replace_range(..depool_addr.find("0:").unwrap_or(0), "");
    depool_addr.replace_range(depool_addr.find("testnet").unwrap_or(depool_addr.len())-1.., "");
>>>>>>> e01be56a

    let mut cmd = Command::cargo_bin(BIN_NAME)?;
    cmd.arg("callex")
        .arg("sendGrams")
        .arg("0:841288ed3b55d9cdafa806807f02a0ae0c169aa5edfe88a789a6482429756a94")
        .arg(giver_abi_name)
        .arg("--")
        .arg("--dest")
        .arg("0:1b91c010f35b1f5b42a05ad98eb2df80c302c37df69651e1f5ac9c69b7e90d4e")
        .arg("--amount")
        .arg("1000000000");
    cmd.assert()
        .success();
    cmd.assert()
        .success()
        .stdout(predicate::str::contains(r#""dest":"0:1b91c010f35b1f5b42a05ad98eb2df80c302c37df69651e1f5ac9c69b7e90d4e""#))
        .stdout(predicate::str::contains(r#""amount":"1000000000""#))
        .stdout(predicate::str::contains("Succeeded"));

    let mut cmd = Command::cargo_bin(BIN_NAME)?;
    cmd.arg("callex")
        .arg("sendGrams")
        .arg("0:841288ed3b55d9cdafa806807f02a0ae0c169aa5edfe88a789a6482429756a94")
        .arg(giver_abi_name)
        .arg("--")
        .arg("--dest")
        .arg("0:1b91c010f35b1f5b42a05ad98eb2df80c302c37df69651e1f5ac9c69b7e90d4e")
        .arg("--amount")
        .arg("0x10000");
    cmd.assert()
        .success();
    cmd.assert()
        .success()
        .stdout(predicate::str::contains(r#""dest":"0:1b91c010f35b1f5b42a05ad98eb2df80c302c37df69651e1f5ac9c69b7e90d4e""#))
        .stdout(predicate::str::contains(r#""amount":"0x10000""#))
        .stdout(predicate::str::contains("Succeeded"));

<<<<<<< HEAD
=======
    let mut cmd = Command::cargo_bin(BIN_NAME)?;
    cmd.arg("config")
        .arg("--addr")
        .arg(&depool_addr)
        .arg("--wallet")
        .arg(&msig_addr)
        .assert()
        .success();

>>>>>>> e01be56a
    Ok(())
}

#[test]
<<<<<<< HEAD
fn test_nodeid() -> Result<(), Box<dyn std::error::Error>> {
=======
fn test_depool_body() -> Result<(), Box<dyn std::error::Error>> {
    let depool_abi = "tests/samples/fakeDepool.abi.json";
    let msig_abi = "ton-labs-contracts/solidity/safemultisig/SafeMultisigWallet.abi.json";
    let seed_phrase = "blanket time net universe ketchup maid way poem scatter blur limit drill";

    let config = get_config().unwrap();
    let depool_addr = config["addr"].as_str().unwrap();
    let msig_addr = config["wallet"].as_str().unwrap();

>>>>>>> e01be56a
    let mut cmd = Command::cargo_bin(BIN_NAME)?;
    cmd.arg("nodeid")
        .arg("--pubkey")
        .arg("cde8fbf86c44e4ed2095f83b6f3c97b7aec55a77e06e843f8b9ffeab66ad4b32");
    cmd.assert()
        .success()
        .stdout(predicate::str::contains("cdae19f3d5a96d016e74d656ef15e35839b554ae2590bec0dce5e6608cb7f837"));

    let mut cmd = Command::cargo_bin(BIN_NAME)?;
    cmd.arg("nodeid")
        .arg("--keypair")
        .arg("tests/samples/exp.json");
    cmd.assert()
        .success()
        .stdout(predicate::str::contains("e8c5df53b6205e8db639629d2cd2552b354501021a9f223bb72e81e75f37f64a"));

    let mut cmd = Command::cargo_bin(BIN_NAME)?;
    cmd.arg("nodeid")
        .arg("--keypair")
        .arg("ghost frost pool buzz rival mad naive rare shell tooth smart praise");
    cmd.assert()
        .success()
        .stdout(predicate::str::contains("e8c5df53b6205e8db639629d2cd2552b354501021a9f223bb72e81e75f37f64a"));

    Ok(())
}

#[test]
fn test_override_config_path() -> Result<(), Box<dyn std::error::Error>> {

<<<<<<< HEAD
    // config from cmd lime
=======
    let config = get_config().unwrap();
    let depool_addr = config["addr"].as_str().unwrap();

>>>>>>> e01be56a
    let mut cmd = Command::cargo_bin(BIN_NAME)?;
    cmd.arg("--config")
        .arg("tests/conf1.json")
        .arg("account")
        .arg("0:841288ed3b55d9cdafa806807f02a0ae0c169aa5edfe88a789a6482429756a94");
    cmd.assert()
        .failure()
        .stdout(predicate::str::contains("Connecting to https://test.ton.dev"));
    // config from env variable
    let mut cmd = Command::cargo_bin(BIN_NAME)?;
    cmd.env("TONOSCLI_CONFIG", "./tests/conf2.json")
        .arg("account")
        .arg("0:841288ed3b55d9cdafa806807f02a0ae0c169aa5edfe88a789a6482429756a94");
    cmd.assert()
        .failure()
        .stdout(predicate::str::contains("Connecting to https://test2.ton.dev"));

    // config from cmd line has higher priority than env variable
    let mut cmd = Command::cargo_bin(BIN_NAME)?;
    cmd.arg("--config")
        .arg("tests/conf1.json")
        .env("TONOSCLI_CONFIG", "./tests/conf2.json")
        .arg("account")
        .arg("0:841288ed3b55d9cdafa806807f02a0ae0c169aa5edfe88a789a6482429756a94");
    cmd.assert()
<<<<<<< HEAD
        .failure()
        .stdout(predicate::str::contains("Connecting to https://test.ton.dev"));
=======
        .success()
        .stdout(predicate::str::contains(r#"transId": "0"#));

    sleep(Duration::new(2, 0));
>>>>>>> e01be56a

    // if there is neither --config nor env variable then config file is searched in current working dir
    let mut cmd = Command::cargo_bin(BIN_NAME)?;
    cmd.arg("account")
        .arg("0:841288ed3b55d9cdafa806807f02a0ae0c169aa5edfe88a789a6482429756a94");
    cmd.assert()
        .success()
        .stdout(predicate::str::contains(format!("Connecting to {}", &*NETWORK)));
    Ok(())
}

#[test]
fn test_sendfile() -> Result<(), Box<dyn std::error::Error>> {
    let mut cmd = Command::cargo_bin(BIN_NAME)?;
    cmd.arg("--url")
        .arg("https://net.ton.dev")
        .arg("message")
        .arg("0:841288ed3b55d9cdafa806807f02a0ae0c169aa5edfe88a789a6482429756a94")
        .arg("sendTransaction")
        .arg(r#"{"dest":"0:841288ed3b55d9cdafa806807f02a0ae0c169aa5edfe88a789a6482429756a94","value":1000000000,"bounce":true}"#)
        .arg("--abi")
        .arg("./tests/samples/wallet.abi.json")
        .arg("--raw")
        .arg("--output")
        .arg("call.boc");
    cmd.assert()
        .success();

    let mut cmd = Command::cargo_bin(BIN_NAME)?;
    cmd.arg("--url")
        .arg("https://net.ton.dev")
        .arg("sendfile")
        .arg("call.boc");
    cmd.assert()
        .success();
    Ok(())
}


#[test]
fn test_account_command() -> Result<(), Box<dyn std::error::Error>> {
    env::set_var("RUST_LOG", "debug");

<<<<<<< HEAD
=======
    let config = get_config().unwrap();
    let depool_addr = config["addr"].as_str().unwrap();

>>>>>>> e01be56a
    let mut cmd = Command::cargo_bin(BIN_NAME)?;
    cmd.arg("config")
        .arg("--url")
        .arg("https://net.ton.dev");
    cmd.assert()
        .success();

    let mut cmd = Command::cargo_bin(BIN_NAME)?;
    cmd.arg("account")
        .arg("-1:3333333333333333333333333333333333333333333333333333333333333333");
    cmd.assert()
        .success()
        .stdout(predicate::str::contains("acc_type:      Active"))
        .stdout(predicate::str::contains("balance:"))
        .stdout(predicate::str::contains("last_paid:"))
        .stdout(predicate::str::contains("last_trans_lt:"))
        .stdout(predicate::str::contains("data(boc):"));

    let mut cmd = Command::cargo_bin(BIN_NAME)?;
    cmd.arg("account")
        .arg("0:3333333333333333333333333333333333333333333333333333333333333333");
    cmd.assert()
        .success()
        .stdout(predicate::str::contains("Account not found"));
    Ok(())
}


#[test]
fn test_config_wc() -> Result<(), Box<dyn std::error::Error>> {
    let mut cmd = Command::cargo_bin(BIN_NAME)?;
    cmd.arg("config")
        .arg("--url")
        .arg("https://net.ton.dev")
        .arg("--wc")
        .arg("-1");
    cmd.assert()
        .success();

    let mut cmd = Command::cargo_bin(BIN_NAME)?;
    cmd.arg("account")
        .arg("3333333333333333333333333333333333333333333333333333333333333333");
    cmd.assert()
        .success()
        .stdout(predicate::str::contains("acc_type:      Active"));

    let mut cmd = Command::cargo_bin(BIN_NAME)?;
    cmd.arg("config")
        .arg("--wc")
        .arg("0");
    cmd.assert()
        .success();

    let mut cmd = Command::cargo_bin(BIN_NAME)?;
    cmd.arg("account")
        .arg("3333333333333333333333333333333333333333333333333333333333333333");
    cmd.assert()
        .success()
        .stdout(predicate::str::contains("Account not found"));
    Ok(())
}


#[test]
<<<<<<< HEAD
fn test_account_doesnt_exist() -> Result<(), Box<dyn std::error::Error>> {
=======
fn test_depool_3() -> Result<(), Box<dyn std::error::Error>> {
    let giver_addr = "0:841288ed3b55d9cdafa806807f02a0ae0c169aa5edfe88a789a6482429756a94";
    let depool_abi = "tests/samples/fakeDepool.abi.json";
    let seed_phrase = "blanket time net universe ketchup maid way poem scatter blur limit drill";

    let config = get_config().unwrap();
    let depool_addr = config["addr"].as_str().unwrap();
    let msig_addr = config["wallet"].as_str().unwrap();

>>>>>>> e01be56a
    let mut cmd = Command::cargo_bin(BIN_NAME)?;
    cmd.arg("config")
        .arg("--url")
        .arg("https://net.ton.dev");
    cmd.assert()
        .success();

    let mut cmd = Command::cargo_bin(BIN_NAME)?;
    cmd.arg("account");
    cmd.assert()
        .failure()
        .stderr(predicate::str::contains("The following required arguments were not provided:"))
        .stderr(predicate::str::contains("<ADDRESS>"));

    Ok(())
}

#[test]
fn test_decode_msg() -> Result<(), Box<dyn std::error::Error>> {
    let mut cmd = Command::cargo_bin(BIN_NAME)?;
    cmd.arg("--json").arg("decode")
        .arg("msg").arg("tests/samples/wallet.boc")
        .arg("--abi").arg("tests/samples/wallet.abi.json");
    cmd.assert()
        .success()
        .stdout(predicate::str::contains("sendTransaction"))
        .stdout(predicate::str::contains("dest"))
        .stdout(predicate::str::contains("value"))
        .stdout(predicate::str::contains("bounce"));

    Ok(())
}

#[test]
fn test_decode_body() -> Result<(), Box<dyn std::error::Error>> {
    let mut cmd = Command::cargo_bin(BIN_NAME)?;
    cmd.arg("--json").arg("decode")
        .arg("body").arg("te6ccgEBAQEARAAAgwAAALqUCTqWL8OX7JivfJrAAzMzMzMzMzMzMzMzMzMzMzMzMzMzMzMzMzMzMzMzMzMQAAAAAAAAAAAAAAAEeGjADA==")
        .arg("--abi").arg("tests/samples/wallet.abi.json");
    cmd.assert()
        .success()
        .stdout(predicate::str::contains("sendTransaction"))
        .stdout(predicate::str::contains("dest"))
        .stdout(predicate::str::contains("value"))
        .stdout(predicate::str::contains("bounce"));
    Ok(())
}

#[test]
fn test_decode_body_constructor_for_minus_workchain() -> Result<(), Box<dyn std::error::Error>> {
    let mut cmd = Command::cargo_bin(BIN_NAME)?;
    cmd.arg("decode")
        .arg("body").arg("te6ccgEBAgEAkwABW1ByqHsAAAF1QnI+qZ/1tsdEUQb8jxj9vr/H4WuiQwfD5ESNbO4lcz2Kca2KavABAMAQYZcjaCLLbO1phXFWOD/kmlkZ1g7FyjgSIEHRpXeeIDiQ3f7FKVd+oeq6VxVlAti+jigqVmtrn8wmBEgbyT8P+5iyVBuoBWSPJetGndR2b83eA6LP5vtB2MFXHClAfKM=")
        .arg("--abi").arg("tests/samples/Subscription.abi.json");
    cmd.assert()
        .success()
        .stdout(predicate::str::contains("constructor: {"))
        .stdout(predicate::str::contains("\"wallet\": \"-1:adb63a228837e478c7edf5fe3f0b5d12183e1f22246b67712b99ec538d6c5357\""));

    let mut cmd = Command::cargo_bin(BIN_NAME)?;
    cmd.arg("--json").arg("decode")
        .arg("body").arg("te6ccgEBAgEAkwABW1ByqHsAAAF1QnI+qZ/1tsdEUQb8jxj9vr/H4WuiQwfD5ESNbO4lcz2Kca2KavABAMAQYZcjaCLLbO1phXFWOD/kmlkZ1g7FyjgSIEHRpXeeIDiQ3f7FKVd+oeq6VxVlAti+jigqVmtrn8wmBEgbyT8P+5iyVBuoBWSPJetGndR2b83eA6LP5vtB2MFXHClAfKM=")
        .arg("--abi").arg("tests/samples/Subscription.abi.json");
    cmd.assert()
        .success()
        .stdout(predicate::str::contains("\"BodyCall\":"))
        .stdout(predicate::str::contains("\"constructor\":"))
        .stdout(predicate::str::contains("\"wallet\":"))
        .stdout(predicate::str::contains("-1:adb63a228837e478c7edf5fe3f0b5d12183e1f22246b67712b99ec538d6c5357"));


    //test getting ABI from config

    let mut cmd = Command::cargo_bin(BIN_NAME)?;
    cmd.arg("config")
        .arg("--abi")
        .arg("tests/samples/Subscription.abi.json");
    cmd.assert()
        .success();

    let mut cmd = Command::cargo_bin(BIN_NAME)?;
    cmd.arg("decode")
        .arg("body").arg("te6ccgEBAgEAkwABW1ByqHsAAAF1QnI+qZ/1tsdEUQb8jxj9vr/H4WuiQwfD5ESNbO4lcz2Kca2KavABAMAQYZcjaCLLbO1phXFWOD/kmlkZ1g7FyjgSIEHRpXeeIDiQ3f7FKVd+oeq6VxVlAti+jigqVmtrn8wmBEgbyT8P+5iyVBuoBWSPJetGndR2b83eA6LP5vtB2MFXHClAfKM=");

    cmd.assert()
        .success()
        .stdout(predicate::str::contains("constructor: {"))
        .stdout(predicate::str::contains("\"wallet\": \"-1:adb63a228837e478c7edf5fe3f0b5d12183e1f22246b67712b99ec538d6c5357\""));

    let mut cmd = Command::cargo_bin(BIN_NAME)?;
    cmd.arg("--json").arg("decode")
        .arg("body").arg("te6ccgEBAgEAkwABW1ByqHsAAAF1QnI+qZ/1tsdEUQb8jxj9vr/H4WuiQwfD5ESNbO4lcz2Kca2KavABAMAQYZcjaCLLbO1phXFWOD/kmlkZ1g7FyjgSIEHRpXeeIDiQ3f7FKVd+oeq6VxVlAti+jigqVmtrn8wmBEgbyT8P+5iyVBuoBWSPJetGndR2b83eA6LP5vtB2MFXHClAfKM=");
    cmd.assert()
        .success()
        .stdout(predicate::str::contains("\"BodyCall\":"))
        .stdout(predicate::str::contains("\"constructor\":"))
        .stdout(predicate::str::contains("\"wallet\":"))
        .stdout(predicate::str::contains("-1:adb63a228837e478c7edf5fe3f0b5d12183e1f22246b67712b99ec538d6c5357"));


    //test that abi in commandline is preferred
    let mut cmd = Command::cargo_bin(BIN_NAME)?;
    cmd.arg("config")
        .arg("--abi")
        .arg("tests/samples/wallet.abi.json");
    cmd.assert()
        .success();
    let mut cmd = Command::cargo_bin(BIN_NAME)?;
    cmd.arg("--json").arg("decode")
        .arg("body").arg("te6ccgEBAgEAkwABW1ByqHsAAAF1QnI+qZ/1tsdEUQb8jxj9vr/H4WuiQwfD5ESNbO4lcz2Kca2KavABAMAQYZcjaCLLbO1phXFWOD/kmlkZ1g7FyjgSIEHRpXeeIDiQ3f7FKVd+oeq6VxVlAti+jigqVmtrn8wmBEgbyT8P+5iyVBuoBWSPJetGndR2b83eA6LP5vtB2MFXHClAfKM=")
        .arg("--abi").arg("tests/samples/Subscription.abi.json");
    cmd.assert()
        .success()
        .stdout(predicate::str::contains("\"BodyCall\":"))
        .stdout(predicate::str::contains("\"constructor\":"))
        .stdout(predicate::str::contains("\"wallet\":"))
        .stdout(predicate::str::contains("-1:adb63a228837e478c7edf5fe3f0b5d12183e1f22246b67712b99ec538d6c5357"));

    //test error on wrong body
    let mut cmd = Command::cargo_bin(BIN_NAME)?;
    cmd.arg("--json").arg("decode")
        .arg("body").arg("\"123\"")
        .arg("--abi").arg("tests/samples/Subscription.abi.json");
    cmd.assert()
        .failure()
        .stdout(predicate::str::contains("body is not a valid base64 string"));

    //test error on empty body
    let mut cmd = Command::cargo_bin(BIN_NAME)?;
    cmd.arg("--json").arg("decode")
        .arg("body").arg("")
        .arg("--abi").arg("tests/samples/Subscription.abi.json");
    cmd.assert()
        .failure()
        .stdout(predicate::str::contains("failed to decode body"));

    Ok(())
}

#[test]
fn test_depool_0() -> Result<(), Box<dyn std::error::Error>> {
    let giver_abi_name = "tests/samples/giver.abi.json";
    let giver_addr = "0:841288ed3b55d9cdafa806807f02a0ae0c169aa5edfe88a789a6482429756a94";
    let depool_abi = "tests/samples/fakeDepool.abi.json";
<<<<<<< HEAD
    let depool_tvc = "tests/samples/fakeDepool.tvc";
    let msig_abi = "ton-labs-contracts/solidity/safemultisig/SafeMultisigWallet.abi.json";
    let msig_tvc = "ton-labs-contracts/solidity/safemultisig/SafeMultisigWallet.tvc";
    let key_path = "tests/deploy_test.key";
=======
    let seed_phrase = "blanket time net universe ketchup maid way poem scatter blur limit drill";

    let config = get_config().unwrap();
    let depool_addr = config["addr"].as_str().unwrap();
    let msig_addr = config["wallet"].as_str().unwrap();
>>>>>>> e01be56a

    let mut cmd = Command::cargo_bin(BIN_NAME)?;
    cmd.arg("config")
        .arg("--url")
        .arg(&*NETWORK)
        .assert()
        .success();

    let mut cmd = Command::cargo_bin(BIN_NAME)?;
    let out = cmd.arg("genphrase")
        .output()
        .expect("Failed to generate a seed phrase.");
    let mut seed = String::from_utf8_lossy(&out.stdout).to_string();
    seed.replace_range(..seed.find('"').unwrap_or(0), "");
    seed.retain(|c| c != '\n' && c != '"');

    let mut cmd = Command::cargo_bin(BIN_NAME)?;
    cmd.arg("getkeypair")
        .arg(key_path)
        .arg(seed)
        .assert()
        .success();

    let mut cmd = Command::cargo_bin(BIN_NAME)?;
    let out = cmd.arg("genaddr")
        .arg("--setkey")
        .arg(key_path)
        .arg(msig_tvc)
        .arg(msig_abi)
        .output()
        .expect("Failed to generate address.");

    let mut msig_addr = String::from_utf8_lossy(&out.stdout).to_string();
    msig_addr.replace_range(..msig_addr.find("0:").unwrap_or(0), "");
    msig_addr.replace_range(msig_addr.find("testnet").unwrap_or(msig_addr.len())-1.., "");

    let mut cmd = Command::cargo_bin(BIN_NAME)?;
    let out = cmd.arg("genaddr")
        .arg("--setkey")
        .arg(key_path)
        .arg(depool_tvc)
        .arg(depool_abi)
        .output()
        .expect("Failed to generate address.");

    let mut depool_addr = String::from_utf8_lossy(&out.stdout).to_string();
    depool_addr.replace_range(..depool_addr.find("0:").unwrap_or(0), "");
    depool_addr.replace_range(depool_addr.find("testnet").unwrap_or(depool_addr.len())-1.., "");    

    let mut cmd = Command::cargo_bin(BIN_NAME)?;
    cmd.arg("call")
        .arg("--abi")
        .arg(giver_abi_name)
        .arg(giver_addr)
        .arg("sendGrams")
        .arg(format!(r#"{{"dest":"{}","amount":10000000000}}"#, depool_addr));
    cmd.assert()
        .success();

    let mut cmd = Command::cargo_bin(BIN_NAME)?;
    cmd.arg("deploy")
        .arg(depool_tvc)
        .arg("{}")
        .arg("--abi")
        .arg(depool_abi)
        .arg("--sign")
        .arg(key_path);
    cmd.assert()
        .success()
        .stdout(predicate::str::contains(&depool_addr))
        .stdout(predicate::str::contains("Transaction succeeded."));

    let mut cmd = Command::cargo_bin(BIN_NAME)?;
    cmd.arg("call")
        .arg("--abi")
        .arg(giver_abi_name)
        .arg(giver_addr)
        .arg("sendGrams")
        .arg(format!(r#"{{"dest":"{}","amount":30000000000}}"#, msig_addr));
    cmd.assert()
        .success();

    let mut cmd = Command::cargo_bin(BIN_NAME)?;
    cmd.arg("deploy")
        .arg(msig_tvc)
        .arg(r#"{"owners":["0xc8bd66f90d61f7e1e1a6151a0dbe9d8640666920d8c0cf399cbfb72e089d2e41"],"reqConfirms":1}"#)
        .arg("--abi")
        .arg(msig_abi)
        .arg("--sign")
        .arg(key_path);
    cmd.assert()
        .success()
        .stdout(predicate::str::contains(&msig_addr))
        .stdout(predicate::str::contains("Transaction succeeded."));

    let mut cmd = Command::cargo_bin(BIN_NAME)?;
    cmd.arg("config")
        .arg("--addr")
        .arg(&depool_addr)
        .arg("--wallet")
        .arg(&msig_addr)
        .assert()
        .success();
    
    Ok(())
}

#[test]
fn test_depool_body() -> Result<(), Box<dyn std::error::Error>> {
    let depool_abi = "tests/samples/fakeDepool.abi.json";
    let msig_abi = "ton-labs-contracts/solidity/safemultisig/SafeMultisigWallet.abi.json";
    let seed_phrase = "blanket time net universe ketchup maid way poem scatter blur limit drill";

    let config = get_config().unwrap();
    let depool_addr = config["addr"].as_str().unwrap();
<<<<<<< HEAD
    let msig_addr = config["wallet"].as_str().unwrap();
    
=======

>>>>>>> e01be56a
    let mut cmd = Command::cargo_bin(BIN_NAME)?;
    cmd.arg("body")
        .arg("--abi")
        .arg(depool_abi)
        .arg("addOrdinaryStake")
        .arg(r#"{"stake":65535}"#);
    cmd.assert()
        .success()
        .stdout(predicate::str::contains("te6ccgEBAQEADgAAGAqsGP0AAAAAAAD//w=="));

    sleep(Duration::new(2, 0));

    let mut cmd = Command::cargo_bin(BIN_NAME)?;
    cmd.arg("run")
        .arg("--abi")
        .arg(depool_abi)
        .arg(&depool_addr)
        .arg("getData")
        .arg("{}");
    cmd.assert()
        .success()
        .stdout(predicate::str::contains(r#"stake": "4000000000"#));

    let mut cmd = Command::cargo_bin(BIN_NAME)?;
    cmd.arg("call")
        .arg("--abi")
        .arg(msig_abi)
        .arg("--sign")
        .arg(seed_phrase)
        .arg(&msig_addr)
        .arg("sendTransaction")
        .arg(format!(r#"{{"dest":"{}","value":1000000000,"bounce":true,"flags":1,"payload":"te6ccgEBAQEADgAAGAqsGP0AAAAAAAD//w=="}}"#, &depool_addr));
    cmd.assert()
        .success();

    sleep(Duration::new(2, 0));

    let mut cmd = Command::cargo_bin(BIN_NAME)?;
    cmd.arg("run")
        .arg("--abi")
        .arg(depool_abi)
        .arg(&depool_addr)
        .arg("getData")
        .arg("{}");
    cmd.assert()
        .success()
        .stdout(predicate::str::contains(r#"stake": "65535"#));

    let mut cmd = Command::cargo_bin(BIN_NAME)?;
    cmd.arg("depool")
        .arg("--no-answer")
        .arg("stake")
        .arg("ordinary")
        .arg("--sign")
        .arg(seed_phrase)
        .arg("--value")
        .arg("1");
    cmd.assert()
        .success()
        .stdout(predicate::str::contains(r#"transId": "0"#));

    Ok(())
}

#[test]
fn test_depool_1() -> Result<(), Box<dyn std::error::Error>> {
    let depool_abi = "tests/samples/fakeDepool.abi.json";
    let seed_phrase = "blanket time net universe ketchup maid way poem scatter blur limit drill";

    let config = get_config().unwrap();
    let depool_addr = config["addr"].as_str().unwrap();
    
    let mut cmd = Command::cargo_bin(BIN_NAME)?;
    cmd.arg("depool")
        .arg("replenish")
        .arg("--value")
        .arg("2")
        .arg("--sign")
        .arg(seed_phrase);
    cmd.assert()
        .success()
        .stdout(predicate::str::contains(r#"Done"#));

    sleep(Duration::new(2, 0));

    let mut cmd = Command::cargo_bin(BIN_NAME)?;
    cmd.arg("run")
        .arg("--abi")
        .arg(depool_abi)
        .arg(&depool_addr)
        .arg("getData")
        .arg("{}");
    cmd.assert()
        .success()
        .stdout(predicate::str::contains(r#"value": "2000000000"#));

    let mut cmd = Command::cargo_bin(BIN_NAME)?;
    cmd.arg("depool")
        .arg("ticktock")
        .arg("--sign")
        .arg(seed_phrase);
    cmd.assert()
        .success()
        .stdout(predicate::str::contains(r#"Done"#));
    
    sleep(Duration::new(2, 0));

    let mut cmd = Command::cargo_bin(BIN_NAME)?;
    cmd.arg("run")
        .arg("--abi")
        .arg(depool_abi)
        .arg(&depool_addr)
        .arg("getData")
        .arg("{}");
    cmd.assert()
        .success()
        .stdout(predicate::str::contains(r#"value": "1000000000"#));

    let mut cmd = Command::cargo_bin(BIN_NAME)?;
    cmd.arg("depool")
        .arg("events");
    cmd.assert()
        .success()
        .stdout(predicate::str::contains(r#"StakeSigningRequested"#))
        .stdout(predicate::str::contains(r#"{"electionId":"1","proxy":"0:0000000000000000000000000000000000000000000000000000000000000002"}"#));

    let mut cmd = Command::cargo_bin(BIN_NAME)?;
    cmd.arg("depool")
        .arg("events")
        .arg("-w");
    cmd.assert()
        .success();

    Ok(())
}

<<<<<<< HEAD
#[test]
fn test_depool_2() -> Result<(), Box<dyn std::error::Error>> {
    let depool_abi = "tests/samples/fakeDepool.abi.json";
    let seed_phrase = "blanket time net universe ketchup maid way poem scatter blur limit drill";

    let config = get_config().unwrap();
    let depool_addr = config["addr"].as_str().unwrap();
    
=======
// TODO: dont use devnet
// #[test]
/*fn test_sendfile() -> Result<(), Box<dyn std::error::Error>> {
>>>>>>> e01be56a
    let mut cmd = Command::cargo_bin(BIN_NAME)?;
    cmd.arg("config")
        .arg("--depool_fee")
        .arg("0.7")
        .assert()
        .success();

    let mut cmd = Command::cargo_bin(BIN_NAME)?;
    cmd.arg("depool")
        .arg("withdraw")
        .arg("off")
        .arg("--sign")
        .arg(seed_phrase);
    cmd.assert()
<<<<<<< HEAD
        .success()
        .stdout(predicate::str::contains(r#"Answer status: SUCCESS"#));
=======
        .success();
    Ok(())
}*/
>>>>>>> e01be56a

    sleep(Duration::new(2, 0));

    let mut cmd = Command::cargo_bin(BIN_NAME)?;
    cmd.arg("run")
        .arg("--abi")
        .arg(depool_abi)
        .arg(&depool_addr)
        .arg("getData")
        .arg("{}");
    cmd.assert()
        .success()
        .stdout(predicate::str::contains(r#"reinvest": true"#))
        .stdout(predicate::str::contains(r#"value": "700000000"#));

    let mut cmd = Command::cargo_bin(BIN_NAME)?;
    cmd.arg("config")
        .arg("--depool_fee")
        .arg("0.8")
        .assert()
        .success();

    let mut cmd = Command::cargo_bin(BIN_NAME)?;
    cmd.arg("depool")
        .arg("withdraw")
        .arg("on")
        .arg("--sign")
        .arg(seed_phrase);
    cmd.assert()
        .success()
        .stdout(predicate::str::contains(r#"Answer status: SUCCESS"#));

    sleep(Duration::new(2, 0));

    let mut cmd = Command::cargo_bin(BIN_NAME)?;
    cmd.arg("run")
        .arg("--abi")
        .arg(depool_abi)
        .arg(&depool_addr)
        .arg("getData")
        .arg("{}");
    cmd.assert()
        .success()
        .stdout(predicate::str::contains(r#"reinvest": false"#))
        .stdout(predicate::str::contains(r#"value": "800000000"#));

    Ok(())
}

#[test]
fn test_depool_3() -> Result<(), Box<dyn std::error::Error>> {
    let giver_addr = "0:841288ed3b55d9cdafa806807f02a0ae0c169aa5edfe88a789a6482429756a94";
    let depool_abi = "tests/samples/fakeDepool.abi.json";
    let seed_phrase = "blanket time net universe ketchup maid way poem scatter blur limit drill";
    
    let config = get_config().unwrap();
    let depool_addr = config["addr"].as_str().unwrap();
    let msig_addr = config["wallet"].as_str().unwrap();
    
    let mut cmd = Command::cargo_bin(BIN_NAME)?;
    cmd.arg("depool")
        .arg("stake")
        .arg("lock")
        .arg("--sign")
        .arg(seed_phrase)
        .arg("--beneficiary")
        .arg(giver_addr)
        .arg("--total")
        .arg("1")
        .arg("--withdrawal")
        .arg("1")
        .arg("--value")
        .arg("2");
    cmd.assert()
        .success()
        .stdout(predicate::str::contains(r#"Answer status: SUCCESS"#));

    sleep(Duration::new(2, 0));

    let mut cmd = Command::cargo_bin(BIN_NAME)?;
    cmd.arg("run")
        .arg("--abi")
        .arg(depool_abi)
        .arg(&depool_addr)
        .arg("getData")
        .arg("{}");
    cmd.assert()
        .success()
        .stdout(predicate::str::contains(format!(r#"sender": "{}"#, &msig_addr)))
        .stdout(predicate::str::contains(r#"stake": "2000000000"#))
        .stdout(predicate::str::contains(format!(r#"receiver": "{}"#, giver_addr)))
        .stdout(predicate::str::contains(r#"withdrawal": "86400"#))
        .stdout(predicate::str::contains(r#"total": "86400"#));

    let mut cmd = Command::cargo_bin(BIN_NAME)?;
    cmd.arg("depool")
        .arg("stake")
        .arg("vesting")
        .arg("--sign")
        .arg(seed_phrase)
        .arg("--beneficiary")
        .arg("0:0123456789012345012345678901234501234567890123450123456789012345")
        .arg("--total")
        .arg("2")
        .arg("--withdrawal")
        .arg("2")
        .arg("--value")
        .arg("4");
    cmd.assert()
        .success()
        .stdout(predicate::str::contains(r#"Answer status: SUCCESS"#));

    sleep(Duration::new(2, 0));

    let mut cmd = Command::cargo_bin(BIN_NAME)?;
    cmd.arg("run")
        .arg("--abi")
        .arg(depool_abi)
        .arg(&depool_addr)
        .arg("getData")
        .arg("{}");
    cmd.assert()
        .success()
        .stdout(predicate::str::contains(format!(r#"sender": "{}"#, &msig_addr)))
        .stdout(predicate::str::contains(r#"stake": "4000000000"#))
        .stdout(predicate::str::contains(r#"receiver": "0:0123456789012345012345678901234501234567890123450123456789012345"#))
        .stdout(predicate::str::contains(r#"withdrawal": "172800"#))
        .stdout(predicate::str::contains(r#"total": "172800"#));

    let mut cmd = Command::cargo_bin(BIN_NAME)?;
    cmd.arg("depool")
        .arg("stake")
        .arg("transfer")
        .arg("--sign")
        .arg(seed_phrase)
        .arg("--dest")
        .arg(giver_addr)
        .arg("--value")
        .arg("2");
    cmd.assert()
        .success()
        .stdout(predicate::str::contains(r#"Answer status: SUCCESS"#));

    sleep(Duration::new(2, 0));

    let mut cmd = Command::cargo_bin(BIN_NAME)?;
    cmd.arg("run")
        .arg("--abi")
        .arg(depool_abi)
        .arg(&depool_addr)
        .arg("getData")
        .arg("{}");
    cmd.assert()
        .success()
        .stdout(predicate::str::contains(format!(r#"sender": "{}"#, &msig_addr)))
        .stdout(predicate::str::contains(r#"stake": "2000000000"#))
        .stdout(predicate::str::contains(format!(r#"receiver": "{}"#, giver_addr)));

    let mut cmd = Command::cargo_bin(BIN_NAME)?;
    cmd.arg("depool")
        .arg("stake")
        .arg("ordinary")
        .arg("--sign")
        .arg(seed_phrase)
        .arg("--value")
        .arg("1");
    cmd.assert()
        .success()
        .stdout(predicate::str::contains(r#"Answer status: TOTAL_PERIOD_MORE_18YEARS"#));

    sleep(Duration::new(2, 0));

    let mut cmd = Command::cargo_bin(BIN_NAME)?;
    cmd.arg("run")
        .arg("--abi")
        .arg(depool_abi)
        .arg(&depool_addr)
        .arg("getData")
        .arg("{}");
    cmd.assert()
        .success()
        .stdout(predicate::str::contains(format!(r#"sender": "{}"#, &msig_addr)))
        .stdout(predicate::str::contains(r#"stake": "1000000000"#));

    Ok(())
}

#[test]
fn test_depool_4() -> Result<(), Box<dyn std::error::Error>> {
    let depool_abi = "tests/samples/fakeDepool.abi.json";
    let seed_phrase = "blanket time net universe ketchup maid way poem scatter blur limit drill";
    
    let config = get_config().unwrap();
    let depool_addr = config["addr"].as_str().unwrap();
    let msig_addr = config["wallet"].as_str().unwrap();
    
    let mut cmd = Command::cargo_bin(BIN_NAME)?;
    cmd.arg("depool")
        .arg("stake")
        .arg("remove")
        .arg("--sign")
        .arg(seed_phrase)
        .arg("--value")
        .arg("3");
    cmd.assert()
        .success()
        .stdout(predicate::str::contains(r#"Answer status: SUCCESS"#));

    sleep(Duration::new(2, 0));

    let mut cmd = Command::cargo_bin(BIN_NAME)?;
    cmd.arg("run")
        .arg("--abi")
        .arg(depool_abi)
        .arg(&depool_addr)
        .arg("getData")
        .arg("{}");
    cmd.assert()
        .success()
        .stdout(predicate::str::contains(format!(r#"sender": "{}"#, &msig_addr)))
        .stdout(predicate::str::contains(r#"stake": "3000000000"#))
        .stdout(predicate::str::contains(r#"value": "800000000"#));

    let mut cmd = Command::cargo_bin(BIN_NAME)?;
    cmd.arg("depool")
        .arg("stake")
        .arg("withdrawPart")
        .arg("--sign")
        .arg(seed_phrase)
        .arg("--value")
        .arg("4");
    cmd.assert()
        .success()
        .stdout(predicate::str::contains(r#"Answer status: SUCCESS"#));

    sleep(Duration::new(2, 0));

    let mut cmd = Command::cargo_bin(BIN_NAME)?;
    cmd.arg("run")
        .arg("--abi")
        .arg(depool_abi)
        .arg(&depool_addr)
        .arg("getData")
        .arg("{}");
    cmd.assert()
        .success()
        .stdout(predicate::str::contains(format!(r#"sender": "{}"#, &msig_addr)))
        .stdout(predicate::str::contains(r#"stake": "4000000000"#))
        .stdout(predicate::str::contains(r#"value": "800000000"#));

    Ok(())
}

#[test]
fn test_depool_5() -> Result<(), Box<dyn std::error::Error>> {
    let depool_abi = "tests/samples/fakeDepool.abi.json";
    let seed_phrase = "blanket time net universe ketchup maid way poem scatter blur limit drill";
    
    let config = get_config().unwrap();
    let depool_addr = config["addr"].as_str().unwrap();
    
    let mut cmd = Command::cargo_bin(BIN_NAME)?;
    cmd.arg("depool")
        .arg("donor")
        .arg("lock")
        .arg("--sign")
        .arg(seed_phrase)
        .arg("--donor")
        .arg("0:0123456789012345012345678901234501234567890123450123456789012345");
    cmd.assert()
        .success()
        .stdout(predicate::str::contains(r#"Answer status: SUCCESS"#));

    sleep(Duration::new(2, 0));

    let mut cmd = Command::cargo_bin(BIN_NAME)?;
    cmd.arg("run")
        .arg("--abi")
        .arg(depool_abi)
        .arg(&depool_addr)
        .arg("getData")
        .arg("{}");
    cmd.assert()
        .success()
        .stdout(predicate::str::contains(r#"receiver": "0:0123456789012345012345678901234501234567890123450123456789012345"#));

    let mut cmd = Command::cargo_bin(BIN_NAME)?;
    cmd.arg("depool")
        .arg("donor")
        .arg("vesting")
        .arg("--sign")
        .arg(seed_phrase)
        .arg("--donor")
        .arg("0:0123456789012345012345678901234501234567890123450123456789012346");
    cmd.assert()
        .success()
        .stdout(predicate::str::contains(r#"Answer status: SUCCESS"#));

    sleep(Duration::new(2, 0));

    let mut cmd = Command::cargo_bin(BIN_NAME)?;
    cmd.arg("run")
        .arg("--abi")
        .arg(depool_abi)
        .arg(&depool_addr)
        .arg("getData")
        .arg("{}");
    cmd.assert()
        .success()
        .stdout(predicate::str::contains(r#"receiver": "0:0123456789012345012345678901234501234567890123450123456789012346"#));

    Ok(())
}<|MERGE_RESOLUTION|>--- conflicted
+++ resolved
@@ -257,9 +257,6 @@
 }
 
 #[test]
-<<<<<<< HEAD
-fn test_callex() -> Result<(), Box<dyn std::error::Error>> {
-=======
 fn test_genaddr_seed() -> Result<(), Box<dyn std::error::Error>> {
     let msig_abi = "ton-labs-contracts/solidity/safemultisig/SafeMultisigWallet.abi.json";
     let msig_tvc = "ton-labs-contracts/solidity/safemultisig/SafeMultisigWallet.tvc";
@@ -312,8 +309,7 @@
 }
 
 #[test]
-fn test_depool_0() -> Result<(), Box<dyn std::error::Error>> {
->>>>>>> e01be56a
+fn test_callex() -> Result<(), Box<dyn std::error::Error>> {
     let giver_abi_name = "tests/samples/giver.abi.json";
 
     let mut cmd = Command::cargo_bin(BIN_NAME)?;
@@ -339,12 +335,6 @@
         .stdout(predicate::str::contains(r#""amount":"0200000000""#))
         .stdout(predicate::str::contains("Succeeded"));
 
-<<<<<<< HEAD
-=======
-    let mut depool_addr = String::from_utf8_lossy(&out.stdout).to_string();
-    depool_addr.replace_range(..depool_addr.find("0:").unwrap_or(0), "");
-    depool_addr.replace_range(depool_addr.find("testnet").unwrap_or(depool_addr.len())-1.., "");
->>>>>>> e01be56a
 
     let mut cmd = Command::cargo_bin(BIN_NAME)?;
     cmd.arg("callex")
@@ -382,35 +372,11 @@
         .stdout(predicate::str::contains(r#""amount":"0x10000""#))
         .stdout(predicate::str::contains("Succeeded"));
 
-<<<<<<< HEAD
-=======
-    let mut cmd = Command::cargo_bin(BIN_NAME)?;
-    cmd.arg("config")
-        .arg("--addr")
-        .arg(&depool_addr)
-        .arg("--wallet")
-        .arg(&msig_addr)
-        .assert()
-        .success();
-
->>>>>>> e01be56a
-    Ok(())
-}
-
-#[test]
-<<<<<<< HEAD
+    Ok(())
+}
+
+#[test]
 fn test_nodeid() -> Result<(), Box<dyn std::error::Error>> {
-=======
-fn test_depool_body() -> Result<(), Box<dyn std::error::Error>> {
-    let depool_abi = "tests/samples/fakeDepool.abi.json";
-    let msig_abi = "ton-labs-contracts/solidity/safemultisig/SafeMultisigWallet.abi.json";
-    let seed_phrase = "blanket time net universe ketchup maid way poem scatter blur limit drill";
-
-    let config = get_config().unwrap();
-    let depool_addr = config["addr"].as_str().unwrap();
-    let msig_addr = config["wallet"].as_str().unwrap();
-
->>>>>>> e01be56a
     let mut cmd = Command::cargo_bin(BIN_NAME)?;
     cmd.arg("nodeid")
         .arg("--pubkey")
@@ -441,13 +407,7 @@
 #[test]
 fn test_override_config_path() -> Result<(), Box<dyn std::error::Error>> {
 
-<<<<<<< HEAD
     // config from cmd lime
-=======
-    let config = get_config().unwrap();
-    let depool_addr = config["addr"].as_str().unwrap();
-
->>>>>>> e01be56a
     let mut cmd = Command::cargo_bin(BIN_NAME)?;
     cmd.arg("--config")
         .arg("tests/conf1.json")
@@ -473,15 +433,8 @@
         .arg("account")
         .arg("0:841288ed3b55d9cdafa806807f02a0ae0c169aa5edfe88a789a6482429756a94");
     cmd.assert()
-<<<<<<< HEAD
         .failure()
         .stdout(predicate::str::contains("Connecting to https://test.ton.dev"));
-=======
-        .success()
-        .stdout(predicate::str::contains(r#"transId": "0"#));
-
-    sleep(Duration::new(2, 0));
->>>>>>> e01be56a
 
     // if there is neither --config nor env variable then config file is searched in current working dir
     let mut cmd = Command::cargo_bin(BIN_NAME)?;
@@ -525,12 +478,6 @@
 fn test_account_command() -> Result<(), Box<dyn std::error::Error>> {
     env::set_var("RUST_LOG", "debug");
 
-<<<<<<< HEAD
-=======
-    let config = get_config().unwrap();
-    let depool_addr = config["addr"].as_str().unwrap();
-
->>>>>>> e01be56a
     let mut cmd = Command::cargo_bin(BIN_NAME)?;
     cmd.arg("config")
         .arg("--url")
@@ -595,19 +542,7 @@
 
 
 #[test]
-<<<<<<< HEAD
 fn test_account_doesnt_exist() -> Result<(), Box<dyn std::error::Error>> {
-=======
-fn test_depool_3() -> Result<(), Box<dyn std::error::Error>> {
-    let giver_addr = "0:841288ed3b55d9cdafa806807f02a0ae0c169aa5edfe88a789a6482429756a94";
-    let depool_abi = "tests/samples/fakeDepool.abi.json";
-    let seed_phrase = "blanket time net universe ketchup maid way poem scatter blur limit drill";
-
-    let config = get_config().unwrap();
-    let depool_addr = config["addr"].as_str().unwrap();
-    let msig_addr = config["wallet"].as_str().unwrap();
-
->>>>>>> e01be56a
     let mut cmd = Command::cargo_bin(BIN_NAME)?;
     cmd.arg("config")
         .arg("--url")
@@ -752,18 +687,10 @@
     let giver_abi_name = "tests/samples/giver.abi.json";
     let giver_addr = "0:841288ed3b55d9cdafa806807f02a0ae0c169aa5edfe88a789a6482429756a94";
     let depool_abi = "tests/samples/fakeDepool.abi.json";
-<<<<<<< HEAD
     let depool_tvc = "tests/samples/fakeDepool.tvc";
     let msig_abi = "ton-labs-contracts/solidity/safemultisig/SafeMultisigWallet.abi.json";
     let msig_tvc = "ton-labs-contracts/solidity/safemultisig/SafeMultisigWallet.tvc";
     let key_path = "tests/deploy_test.key";
-=======
-    let seed_phrase = "blanket time net universe ketchup maid way poem scatter blur limit drill";
-
-    let config = get_config().unwrap();
-    let depool_addr = config["addr"].as_str().unwrap();
-    let msig_addr = config["wallet"].as_str().unwrap();
->>>>>>> e01be56a
 
     let mut cmd = Command::cargo_bin(BIN_NAME)?;
     cmd.arg("config")
@@ -811,7 +738,7 @@
 
     let mut depool_addr = String::from_utf8_lossy(&out.stdout).to_string();
     depool_addr.replace_range(..depool_addr.find("0:").unwrap_or(0), "");
-    depool_addr.replace_range(depool_addr.find("testnet").unwrap_or(depool_addr.len())-1.., "");    
+    depool_addr.replace_range(depool_addr.find("testnet").unwrap_or(depool_addr.len())-1.., "");
 
     let mut cmd = Command::cargo_bin(BIN_NAME)?;
     cmd.arg("call")
@@ -867,7 +794,7 @@
         .arg(&msig_addr)
         .assert()
         .success();
-    
+
     Ok(())
 }
 
@@ -879,12 +806,8 @@
 
     let config = get_config().unwrap();
     let depool_addr = config["addr"].as_str().unwrap();
-<<<<<<< HEAD
     let msig_addr = config["wallet"].as_str().unwrap();
-    
-=======
-
->>>>>>> e01be56a
+
     let mut cmd = Command::cargo_bin(BIN_NAME)?;
     cmd.arg("body")
         .arg("--abi")
@@ -956,7 +879,7 @@
 
     let config = get_config().unwrap();
     let depool_addr = config["addr"].as_str().unwrap();
-    
+
     let mut cmd = Command::cargo_bin(BIN_NAME)?;
     cmd.arg("depool")
         .arg("replenish")
@@ -1021,7 +944,6 @@
     Ok(())
 }
 
-<<<<<<< HEAD
 #[test]
 fn test_depool_2() -> Result<(), Box<dyn std::error::Error>> {
     let depool_abi = "tests/samples/fakeDepool.abi.json";
@@ -1029,12 +951,7 @@
 
     let config = get_config().unwrap();
     let depool_addr = config["addr"].as_str().unwrap();
-    
-=======
-// TODO: dont use devnet
-// #[test]
-/*fn test_sendfile() -> Result<(), Box<dyn std::error::Error>> {
->>>>>>> e01be56a
+
     let mut cmd = Command::cargo_bin(BIN_NAME)?;
     cmd.arg("config")
         .arg("--depool_fee")
@@ -1049,14 +966,8 @@
         .arg("--sign")
         .arg(seed_phrase);
     cmd.assert()
-<<<<<<< HEAD
         .success()
         .stdout(predicate::str::contains(r#"Answer status: SUCCESS"#));
-=======
-        .success();
-    Ok(())
-}*/
->>>>>>> e01be56a
 
     sleep(Duration::new(2, 0));
 
@@ -1111,11 +1022,11 @@
     let giver_addr = "0:841288ed3b55d9cdafa806807f02a0ae0c169aa5edfe88a789a6482429756a94";
     let depool_abi = "tests/samples/fakeDepool.abi.json";
     let seed_phrase = "blanket time net universe ketchup maid way poem scatter blur limit drill";
-    
+
     let config = get_config().unwrap();
     let depool_addr = config["addr"].as_str().unwrap();
     let msig_addr = config["wallet"].as_str().unwrap();
-    
+
     let mut cmd = Command::cargo_bin(BIN_NAME)?;
     cmd.arg("depool")
         .arg("stake")
@@ -1248,11 +1159,11 @@
 fn test_depool_4() -> Result<(), Box<dyn std::error::Error>> {
     let depool_abi = "tests/samples/fakeDepool.abi.json";
     let seed_phrase = "blanket time net universe ketchup maid way poem scatter blur limit drill";
-    
+
     let config = get_config().unwrap();
     let depool_addr = config["addr"].as_str().unwrap();
     let msig_addr = config["wallet"].as_str().unwrap();
-    
+
     let mut cmd = Command::cargo_bin(BIN_NAME)?;
     cmd.arg("depool")
         .arg("stake")
@@ -1314,10 +1225,10 @@
 fn test_depool_5() -> Result<(), Box<dyn std::error::Error>> {
     let depool_abi = "tests/samples/fakeDepool.abi.json";
     let seed_phrase = "blanket time net universe ketchup maid way poem scatter blur limit drill";
-    
+
     let config = get_config().unwrap();
     let depool_addr = config["addr"].as_str().unwrap();
-    
+
     let mut cmd = Command::cargo_bin(BIN_NAME)?;
     cmd.arg("depool")
         .arg("donor")
