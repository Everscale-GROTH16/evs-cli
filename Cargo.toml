[package]
authors = [ 'TON DEV SOLUTIONS LTD <support@tonlabs.io>' ]
build = 'build.rs'
description = 'command line tool for TON blockchain'
documentation = 'https://docs.everos.dev/'
edition = '2018'
homepage = 'https://docs.everos.dev/'
keywords = [
    'TON',
    'SDK',
    'smart contract',
    'tonlabs',
    'solidity'
]
license = 'Apache-2.0'
name = 'tonos-cli'
readme = 'README.md'
repository = 'https://github.com/tonlabs/tonos-cli'
version = '0.28.22'
<<<<<<< HEAD
=======

[features]
sold = ["dep:sold"]
>>>>>>> 183b1abe

[dependencies]
async-trait = '0.1.42'
base64 = '0.10.1'
chrono = '0.4'
clap = '2.32'
crc16 = '0.4.0'
ed25519-dalek = '1.0.0-pre.3'
failure = '0.1.6'
futures = '0.3.21'
hex = '0.3.2'
indicatif = '0.16'
lazy_static = '1.4.0'
num-bigint = '0.4'
num-traits = '0.2'
qr2term = '0.2.0'
regex = '1.5.4'
reqwest = '0.11'
serde_derive = '1.0.91'
serde_json = '1.0'
sha2 = '0.8'
simplelog = '0.8.0'
tokio-retry = '0.3'
log = { features = [ 'std' ], version = '0.4.11' }
serde = { features = [ 'derive' ], version = '1.0' }
tokio = { default-features = false, features = [ 'full' ], version = '1' }
url = '2.3.1'
ton_abi = { git = 'https://github.com/tonlabs/ton-labs-abi.git', tag = '2.3.7' }
ton_block = { git = 'https://github.com/tonlabs/ton-labs-block.git', tag = '1.8.3' }
ton_client = { git = 'https://github.com/tonlabs/TON-SDK.git', tag = '1.38.0' }
ton_executor = { git = 'https://github.com/tonlabs/ton-labs-executor.git', tag = '1.15.89' }
ton_labs_assembler = { git = 'https://github.com/tonlabs/ton-labs-assembler.git', tag = '1.2.48' }
ton_sdk = { git = 'https://github.com/tonlabs/TON-SDK.git', tag = '1.38.0' }
ton_types = { git = 'https://github.com/tonlabs/ton-labs-types.git', tag = '1.11.4' }
ton_vm = { git = 'https://github.com/tonlabs/ton-labs-vm.git', tag = '1.8.44' }
ton_block_json = { git = 'https://github.com/tonlabs/ton-labs-block-json.git', tag = '0.7.33' }
sold = { git = 'https://github.com/tonlabs/TON-Solidity-Compiler.git', branch = 'test', optional = true }

[dev-dependencies]
assert_cmd = '1.0.3'
lazy_static = '1.4.0'
predicates = '1'
string-error = '0.1.0'

[[bin]]
name = "tonos-cli"
path = "src/main.rs"

[[bin]]
name = "__tonos-cli_completion"
path = "src/completion.rs"<|MERGE_RESOLUTION|>--- conflicted
+++ resolved
@@ -17,12 +17,9 @@
 readme = 'README.md'
 repository = 'https://github.com/tonlabs/tonos-cli'
 version = '0.28.22'
-<<<<<<< HEAD
-=======
 
 [features]
 sold = ["dep:sold"]
->>>>>>> 183b1abe
 
 [dependencies]
 async-trait = '0.1.42'
