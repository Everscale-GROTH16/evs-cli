--- conflicted
+++ resolved
@@ -10,11 +10,7 @@
 name = 'tonos-cli'
 readme = 'README.md'
 repository = 'https://github.com/tonlabs/tonos-cli'
-<<<<<<< HEAD
-version = '0.23.29'
-=======
 version = '0.24.19'
->>>>>>> fa1079d2
 
 [dependencies]
 async-trait = '0.1.42'
