[package]
authors = [ 'TON DEV SOLUTIONS LTD <support@tonlabs.io>' ]
build = 'build.rs'
description = 'command line tool for TON blockchain'
documentation = 'https://docs.ton.dev'
edition = '2018'
homepage = 'https://ton.dev'
keywords = [
    'TON',
    'SDK',
    'smart contract',
    'tonlabs',
    'solidity'
]
license = 'Apache-2.0'
name = 'tonos-cli'
readme = 'README.md'
repository = 'https://github.com/tonlabs/tonos-cli'
<<<<<<< HEAD
version = '0.24.58'
=======
version = '0.25.14'
>>>>>>> f99cb8df

[dependencies]
async-trait = '0.1.42'
base64 = '0.10.1'
chrono = '0.4'
clap = '2.32'
crc16 = '0.4.0'
ed25519-dalek = '1.0.0-pre.3'
failure = '0.1.6'
futures = '0.3.21'
hex = '0.3.2'
indicatif = '0.16'
lazy_static = '1.4.0'
num-bigint = '0.4'
num-traits = '0.2'
qr2term = '0.2.0'
regex = '1.5.4'
reqwest = '0.10'
serde_derive = '1.0.91'
serde_json = '1.0'
sha2 = '0.8'
simplelog = '0.8.0'
tokio-retry = '0.3'
log = { features = [ 'std' ], version = '0.4.11' }
serde = { features = [ 'derive' ], version = '1.0' }
tokio = { default-features = false, features = [ 'full' ], version = '0.2' }
ton_abi = { git = 'https://github.com/tonlabs/ton-labs-abi.git', tag = '2.1.14' }
ton_block = { git = 'https://github.com/tonlabs/ton-labs-block.git', tag = '1.7.39' }
ton_client = { git = 'https://github.com/tonlabs/TON-SDK.git', tag = '1.31.0' }
ton_executor = { git = 'https://github.com/tonlabs/ton-labs-executor.git', tag = '1.15.56' }
ton_labs_assembler = { git = 'https://github.com/tonlabs/ton-labs-assembler.git', tag = '1.2.31' }
ton_sdk = { git = 'https://github.com/tonlabs/TON-SDK.git', tag = '1.31.0' }
ton_types = { git = 'https://github.com/tonlabs/ton-labs-types.git', tag = '1.10.12' }
ton_vm = { git = 'https://github.com/tonlabs/ton-labs-vm.git', tag = '1.8.32' }
ton_block_json = { git = 'https://github.com/tonlabs/ton-labs-block-json.git' }

[dev-dependencies]
assert_cmd = '1.0.3'
lazy_static = '1.4.0'
predicates = '1'<|MERGE_RESOLUTION|>--- conflicted
+++ resolved
@@ -16,11 +16,7 @@
 name = 'tonos-cli'
 readme = 'README.md'
 repository = 'https://github.com/tonlabs/tonos-cli'
-<<<<<<< HEAD
 version = '0.24.58'
-=======
-version = '0.25.14'
->>>>>>> f99cb8df
 
 [dependencies]
 async-trait = '0.1.42'
