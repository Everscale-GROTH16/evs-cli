[package]
authors = [ 'TON DEV SOLUTIONS LTD <support@tonlabs.io>' ]
build = 'build.rs'
description = 'command line tool for TON blockchain'
documentation = 'https://docs.ton.dev'
edition = '2018'
homepage = 'https://ton.dev'
keywords = [ 'TON', 'SDK', 'smart contract', 'tonlabs', 'solidity' ]
license = 'Apache-2.0'
name = 'tonos-cli'
readme = 'README.md'
repository = 'https://github.com/tonlabs/tonos-cli'
<<<<<<< HEAD
version = '0.24.0'
=======
version = '0.23.28'
>>>>>>> 3bfce39a

[dependencies]
async-trait = '0.1.42'
base64 = '0.10.1'
chrono = '0.4'
clap = '2.32'
crc16 = '0.4.0'
ed25519-dalek = '1.0.0-pre.3'
failure = "0.1.6"
hex = '0.3.2'
indicatif = '0.16'
lazy_static = '1.4.0'
num-bigint = '0.2.2'
num-traits = '0.2'
qr2term = '0.2.0'
regex = '1.5.4'
reqwest = '0.10'
serde_derive = '1.0.91'
serde_json = '1.0'
sha2 = '0.8'
simplelog = '0.8.0'
tokio-retry = '0.3'
log = { features = [ 'std' ], version = '0.4.11' }
serde = { features = [ 'derive' ], version = '1.0' }
tokio = { default-features = false, features = [ 'full' ], version = '0.2' }
ton_abi = { git = 'https://github.com/tonlabs/ton-labs-abi.git', tag = '2.1.6' }
ton_block = { git = 'https://github.com/tonlabs/ton-labs-block.git', tag = '1.7.35' }
ton_client = { git = 'https://github.com/tonlabs/TON-SDK.git', tag = '1.27.1' }
ton_executor = { git = 'https://github.com/tonlabs/ton-labs-executor.git', tag = '1.15.45' }
ton_sdk = { git = 'https://github.com/tonlabs/TON-SDK.git', tag = '1.27.1' }
ton_types = { git = 'https://github.com/tonlabs/ton-labs-types.git', tag = '1.10.12' }
ton_labs_assembler = { git = "https://github.com/tonlabs/ton-labs-assembler.git", tag = '1.2.29' }
ton_vm = { git = "https://github.com/tonlabs/ton-labs-vm.git", tag = '1.8.27' }

[dev-dependencies]
assert_cmd = '1.0.3'
lazy_static = '1.4.0'
predicates = '1'
<|MERGE_RESOLUTION|>--- conflicted
+++ resolved
@@ -10,11 +10,8 @@
 name = 'tonos-cli'
 readme = 'README.md'
 repository = 'https://github.com/tonlabs/tonos-cli'
-<<<<<<< HEAD
 version = '0.24.0'
-=======
-version = '0.23.28'
->>>>>>> 3bfce39a
+
 
 [dependencies]
 async-trait = '0.1.42'
