[package]
authors = [ 'TON DEV SOLUTIONS LTD <support@tonlabs.io>' ]
build = 'build.rs'
description = 'command line tool for TON blockchain'
documentation = 'https://docs.ton.dev'
edition = '2018'
homepage = 'https://ton.dev'
keywords = [
    'TON',
    'SDK',
    'smart contract',
    'tonlabs',
    'solidity'
]
license = 'Apache-2.0'
name = 'tonos-cli'
readme = 'README.md'
repository = 'https://github.com/tonlabs/tonos-cli'
<<<<<<< HEAD
version = '0.26.16'
=======
version = '0.26.25'
>>>>>>> ab581c7c

[dependencies]
async-trait = '0.1.42'
base64 = '0.10.1'
chrono = '0.4'
clap = '2.32'
crc16 = '0.4.0'
ed25519-dalek = '1.0.0-pre.3'
failure = '0.1.6'
futures = '0.3.21'
hex = '0.3.2'
indicatif = '0.16'
lazy_static = '1.4.0'
num-bigint = '0.4'
num-traits = '0.2'
qr2term = '0.2.0'
regex = '1.5.4'
reqwest = '0.10'
serde_derive = '1.0.91'
serde_json = '1.0'
sha2 = '0.8'
simplelog = '0.8.0'
tokio-retry = '0.3'
log = { features = [ 'std' ], version = '0.4.11' }
serde = { features = [ 'derive' ], version = '1.0' }
tokio = { default-features = false, features = [ 'full' ], version = '0.2' }
ton_abi = { git = 'https://github.com/tonlabs/ton-labs-abi.git', tag = '2.2.6' }
ton_block = { git = 'https://github.com/tonlabs/ton-labs-block.git', tag = '1.7.49' }
ton_client = { git = 'https://github.com/tonlabs/TON-SDK.git', tag = '1.34.2' }
ton_executor = { git = 'https://github.com/tonlabs/ton-labs-executor.git', tag = '1.15.70' }
ton_labs_assembler = { git = 'https://github.com/tonlabs/ton-labs-assembler.git', tag = '1.2.39' }
ton_sdk = { git = 'https://github.com/tonlabs/TON-SDK.git', tag = '1.34.2' }
ton_types = { git = 'https://github.com/tonlabs/ton-labs-types.git', tag = '1.11.1' }
ton_vm = { git = 'https://github.com/tonlabs/ton-labs-vm.git', tag = '1.8.37' }
ton_block_json = { git = 'https://github.com/tonlabs/ton-labs-block-json.git', tag = '0.7.16' }

[dev-dependencies]
assert_cmd = '1.0.3'
lazy_static = '1.4.0'
predicates = '1'
string-error = '0.1.0'<|MERGE_RESOLUTION|>--- conflicted
+++ resolved
@@ -16,11 +16,7 @@
 name = 'tonos-cli'
 readme = 'README.md'
 repository = 'https://github.com/tonlabs/tonos-cli'
-<<<<<<< HEAD
-version = '0.26.16'
-=======
-version = '0.26.25'
->>>>>>> ab581c7c
+version = '0.26.26'
 
 [dependencies]
 async-trait = '0.1.42'
