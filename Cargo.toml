--- conflicted
+++ resolved
@@ -16,11 +16,7 @@
 name = 'tonos-cli'
 readme = 'README.md'
 repository = 'https://github.com/tonlabs/tonos-cli'
-<<<<<<< HEAD
-version = '0.27.2'
-=======
-version = '0.27.5'
->>>>>>> 6206d9e7
+version = '0.27.6'
 
 [dependencies]
 async-trait = '0.1.42'
