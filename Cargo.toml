--- conflicted
+++ resolved
@@ -16,11 +16,7 @@
 name = 'tonos-cli'
 readme = 'README.md'
 repository = 'https://github.com/tonlabs/tonos-cli'
-<<<<<<< HEAD
-version = '0.26.4'
-=======
 version = '0.26.7'
->>>>>>> 1e1397b5
 
 [dependencies]
 async-trait = '0.1.42'
