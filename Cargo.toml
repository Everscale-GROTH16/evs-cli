--- conflicted
+++ resolved
@@ -1,45 +1,4 @@
 [package]
-<<<<<<< HEAD
-name = "tonos-cli"
-description = "command line tool for TON blockchain"
-authors = ["TON DEV SOLUTIONS LTD <support@tonlabs.io>"]
-repository = "https://github.com/tonlabs/tonos-cli"
-homepage = "https://ton.dev"
-documentation = "https://docs.ton.dev"
-build = "build.rs"
-readme = "README.md"
-license = "Apache-2.0"
-keywords = ["TON", "SDK", "smart contract", "tonlabs", "solidity"]
-edition = "2018"
-version = "0.24.0"
-
-[dependencies]
-async-trait = "0.1.42"
-base64 = "0.10.1"
-chrono = "0.4"
-clap = "2.32"
-crc16 = "0.4.0"
-ed25519-dalek = "1.0.0-pre.3"
-failure = "0.1.6"
-hex = "0.3.2"
-indicatif = "0.16"
-lazy_static = "1.4.0"
-log = {version = "0.4.11", features = ["std"] }
-num-bigint = "0.2.2"
-num-traits = "0.2"
-qr2term = "0.2.0"
-regex = "1.5.4"
-reqwest = "0.10"
-serde = { version = "1.0", features = ["derive"] }
-serde_derive = "1.0.91"
-serde_json = "1.0"
-sha2 = "0.8"
-simplelog = "0.8.0"
-tokio = { version = "0.2", features = ["full"], default-features = false }
-tokio-retry = "0.3"
-
-ton_abi = { git = "https://github.com/tonlabs/ton-labs-abi.git", tag = '2.1.1' }
-=======
 authors = [ 'TON DEV SOLUTIONS LTD <support@tonlabs.io>' ]
 build = 'build.rs'
 description = 'command line tool for TON blockchain'
@@ -78,19 +37,12 @@
 tokio = { default-features = false, features = [ 'full' ], version = '0.2' }
 ton_abi = { git = 'https://github.com/tonlabs/ton-labs-abi.git', tag = '2.1.1' }
 ton_block = { git = 'https://github.com/tonlabs/ton-labs-block.git', tag = '1.7.27' }
->>>>>>> 1fad4b30
 ton_client = { git = 'https://github.com/tonlabs/TON-SDK.git', tag = '1.24.0' }
+ton_labs_assembler = { git = "https://github.com/tonlabs/ton-labs-assembler.git", tag = '1.2.24' }
 ton_executor = { git = 'https://github.com/tonlabs/ton-labs-executor.git', tag = '1.15.31' }
 ton_sdk = { git = 'https://github.com/tonlabs/TON-SDK.git', tag = '1.24.0' }
-<<<<<<< HEAD
-ton_types = { git = "https://github.com/tonlabs/ton-labs-types.git", tag = '1.10.10' }
-ton_block = { git = "https://github.com/tonlabs/ton-labs-block.git", tag = '1.7.27' }
-ton_executor = { git = "https://github.com/tonlabs/ton-labs-executor.git", tag = '1.15.31' }
+ton_types = { git = 'https://github.com/tonlabs/ton-labs-types.git', tag = '1.10.10' }
 ton_vm = { git = "https://github.com/tonlabs/ton-labs-vm.git", tag = '1.8.19' }
-ton_labs_assembler = { git = "https://github.com/tonlabs/ton-labs-assembler.git", tag = '1.2.24' }
-=======
-ton_types = { git = 'https://github.com/tonlabs/ton-labs-types.git', tag = '1.10.10' }
->>>>>>> 1fad4b30
 
 [dev-dependencies]
 assert_cmd = '1.0.3'
