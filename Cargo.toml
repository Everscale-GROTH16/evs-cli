--- conflicted
+++ resolved
@@ -10,11 +10,7 @@
 license = "Apache-2.0"
 keywords = ["TON", "SDK", "smart contract", "tonlabs", "solidity"]
 edition = "2018"
-<<<<<<< HEAD
-version = "0.18.20"
-=======
 version = "0.18.23"
->>>>>>> d9be80c4
 
 [dependencies]
 async-trait = "0.1.42"
