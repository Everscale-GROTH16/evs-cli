--- conflicted
+++ resolved
@@ -16,11 +16,7 @@
 name = 'tonos-cli'
 readme = 'README.md'
 repository = 'https://github.com/tonlabs/tonos-cli'
-<<<<<<< HEAD
-version = '0.25.19'
-=======
 version = '0.25.27'
->>>>>>> 584298f5
 
 [dependencies]
 async-trait = '0.1.42'
@@ -47,17 +43,6 @@
 log = { features = [ 'std' ], version = '0.4.11' }
 serde = { features = [ 'derive' ], version = '1.0' }
 tokio = { default-features = false, features = [ 'full' ], version = '0.2' }
-<<<<<<< HEAD
-ton_abi = { git = 'https://github.com/tonlabs/ton-labs-abi.git', tag = '2.1.14' }
-ton_block = { git = 'https://github.com/tonlabs/ton-labs-block.git', tag = '1.7.39' }
-ton_client = { git = 'https://github.com/tonlabs/TON-SDK.git', tag = '1.31.0' }
-ton_executor = { git = 'https://github.com/tonlabs/ton-labs-executor.git', tag = '1.15.56' }
-ton_labs_assembler = { git = 'https://github.com/tonlabs/ton-labs-assembler.git', tag = '1.2.31' }
-ton_sdk = { git = 'https://github.com/tonlabs/TON-SDK.git', tag = '1.31.0' }
-ton_types = { git = 'https://github.com/tonlabs/ton-labs-types.git', tag = '1.10.12' }
-ton_vm = { git = 'https://github.com/tonlabs/ton-labs-vm.git', tag = '1.8.32' }
-ton_block_json = { git = 'https://github.com/tonlabs/ton-labs-block-json.git' }
-=======
 ton_abi = { git = 'https://github.com/tonlabs/ton-labs-abi.git', tag = '2.2.0' }
 ton_block = { git = 'https://github.com/tonlabs/ton-labs-block.git', tag = '1.7.43' }
 ton_client = { git = 'https://github.com/tonlabs/TON-SDK.git', tag = '1.33.0' }
@@ -66,7 +51,7 @@
 ton_sdk = { git = 'https://github.com/tonlabs/TON-SDK.git', tag = '1.33.0' }
 ton_types = { git = 'https://github.com/tonlabs/ton-labs-types.git', tag = '1.10.14' }
 ton_vm = { git = 'https://github.com/tonlabs/ton-labs-vm.git', tag = '1.8.33' }
->>>>>>> 584298f5
+ton_block_json = { git = 'https://github.com/tonlabs/ton-labs-block-json.git' }
 
 [dev-dependencies]
 assert_cmd = '1.0.3'
