--- conflicted
+++ resolved
@@ -16,11 +16,7 @@
 name = 'tonos-cli'
 readme = 'README.md'
 repository = 'https://github.com/tonlabs/tonos-cli'
-<<<<<<< HEAD
-version = '0.25.19'
-=======
 version = '0.25.20'
->>>>>>> 26372367
 
 [dependencies]
 async-trait = '0.1.42'
