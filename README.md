--- conflicted
+++ resolved
@@ -90,14 +90,11 @@
   - [9.3. NodeID](#93-nodeid)
   - [9.4. Dump blockchain config](#94-dump-blockchain-config)
   - [9.5. Dump several account states](#95-dump-several-account-states)
-<<<<<<< HEAD
   - [9.6. Update global config parameter](#96-update-global-config-parameter)
   - [9.7. Wait for account change](#96-account-wait)
   - [9.8. Make a raw GraphQL query](#97-query-raw)
-=======
-  - [9.6. Wait for account change](#96-wait-for-account-change)
-  - [9.7. Make a raw GraphQL query](#97-make-a-raw-graphql-query)
->>>>>>> 78132b1d
+  - [9.9. Wait for account change](#96-wait-for-account-change)
+  - [9.10. Make a raw GraphQL query](#97-make-a-raw-graphql-query)
 - [10. Fetch and replay](#10-fetch-and-replay)
   - [10.1. How to unfreeze account](#101-how-to-unfreeze-account)
 - [11. Debug commands](#11-debug-commands)
@@ -2285,7 +2282,6 @@
 Succeeded.
 ```
 
-<<<<<<< HEAD
 ## 9.6. Update global config parameter
 
 Use the following command to update one parameter of global config, that is stored in a .json file:
@@ -2326,9 +2322,6 @@
 ```
 
 ## 9.7. Wait for an account change
-=======
-## 9.6. Wait for account change
->>>>>>> 78132b1d
 
 The command `account-wait` waits for the change of the `last_trans_lt` account field. It exits with zero exit code upon success (the field has changed before timeout). Otherwise, it exits with non-zero code.
 
