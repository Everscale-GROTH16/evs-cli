--- conflicted
+++ resolved
@@ -2,21 +2,20 @@
 
 All notable changes to this project will be documented in this file.
 
-<<<<<<< HEAD
-## Version: 0.25.15
-
-### New
- - Add support copyleft
-=======
 ## Version: 0.25.23
 
 ### New
 
+## Version: 0.25.15
 
+
+### New
+ - Add support copyleft
+
+ 
 ## Version: 0.25.11
 
 ### New
->>>>>>> 584298f5
 
 
 ## Version: 0.25.7
