--- conflicted
+++ resolved
@@ -2,17 +2,14 @@
 
 All notable changes to this project will be documented in this file.
 
-<<<<<<< HEAD
 ## Version: 0.26.45
 
 ### New
  - `tokio` library updated to `1.*` version
-=======
 ## Version: 0.26.44
 
 ### New
 
->>>>>>> 4637b309
 
 ## Version: 0.26.35
 
