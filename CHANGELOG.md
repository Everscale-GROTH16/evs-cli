# Changelog

All notable changes to this project will be documented in this file.

<<<<<<< HEAD
=======
## Version: 0.25.4

### New
 - Fixed a bug with run parameters
 - Fixed runget
 - Refactored and improved debug on fail
 - inverted min_trace flag


## Version: 0.25.3

### New
 - Fixed runget
 - Refactored and improved debug on fail
 - inverted min_trace flag


## Version: 0.25.2

### New
 - Refactored and improved debug on fail
 - inverted min_trace flag


>>>>>>> f7608351
## Version: 0.24.59

### New
 - Block replaying
<<<<<<< HEAD
=======
 - inverted min_trace flag
>>>>>>> f7608351


## Version: 0.24.56

### New


## Version: 0.24.51

### New


## Version: 0.24.48

### New


## Version: 0.24.46

### New<|MERGE_RESOLUTION|>--- conflicted
+++ resolved
@@ -2,8 +2,6 @@
 
 All notable changes to this project will be documented in this file.
 
-<<<<<<< HEAD
-=======
 ## Version: 0.25.4
 
 ### New
@@ -28,15 +26,11 @@
  - inverted min_trace flag
 
 
->>>>>>> f7608351
 ## Version: 0.24.59
 
 ### New
  - Block replaying
-<<<<<<< HEAD
-=======
  - inverted min_trace flag
->>>>>>> f7608351
 
 
 ## Version: 0.24.56
