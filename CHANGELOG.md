# Changelog

All notable changes to this project will be documented in this file.

<<<<<<< HEAD
## Version: 0.27.12

### New
- Added alias functionality
- Added completion script to complete bash commands with aliases and abi methods.
=======
## Version: 0.27.20

### New
- Enlarged decode fields for `decode body` command
- Added sequence diagram rendering command

## Version: 0.27.19

### Bug fixes
- Removed custom header from call command

>>>>>>> bfd4b1b7

## Version: 0.27.6

### Bug fixes
- Fixed `debug run` gas limits


## Version: 0.27.1

### Breaking changes:
 - Commands `convert` and `callex` were removed.


## Version: 0.26.45

### New
 - `tokio` library updated to `1.*` version
 
## Version: 0.26.44

### New


## Version: 0.26.35

### New
 - Add config param 42
 - Update libraries


## Version: 0.26.34

### New
 - Update libraries


## Version: 0.26.30

### New


## Version: 0.26.28

### New
 - Added network test and improved giver for parallel debot tests
 - Added Ubuntu 22 hint
 - Fixed tests to work in parallel


## Version: 0.26.26

### New
 - Fixed tests to work in parallel


## Version: 0.26.24

### New
  - Libraries update

## Version: 0.26.8

### New
 - Update endpoints
 - Added --boc flag for account command


## Version: 0.26.7

### New


## Version: 0.26.4

### New


## Version: 0.26.1

### New
 - Breaking change for getkeypair command: arguments are now specified with flags and can be omitted.


## Version: 0.25.23

### New

## Version: 0.25.15


### New
 - Add support copyleft

 
## Version: 0.25.11

### New


## Version: 0.25.7

### New
 - Unify genaddr abi param with other cmds
 - Add &#x60;account-wait&#x60; subcommand
 - Fixed client creation for local run
 - Fixed a bug with run parameters
 - Fixed runget
 - Refactored and improved debug on fail
 - inverted min_trace flag


## Version: 0.25.6

### New
 - Add &#x60;account-wait&#x60; subcommand
 - Fixed client creation for local run
 - Fixed a bug with run parameters
 - Fixed runget
 - Refactored and improved debug on fail
 - inverted min_trace flag


## Version: 0.25.3

### New
 - Refactored and improved debug on fail
 - inverted min_trace flag


## Version: 0.25.2

### New
 - Refactored and improved debug on fail
 - inverted min_trace flag


## Version: 0.24.59

### New
 - Block replaying
 - inverted min_trace flag


## Version: 0.24.56

### New


## Version: 0.24.51

### New


## Version: 0.24.48

### New


## Version: 0.24.46

### New<|MERGE_RESOLUTION|>--- conflicted
+++ resolved
@@ -2,13 +2,13 @@
 
 All notable changes to this project will be documented in this file.
 
-<<<<<<< HEAD
-## Version: 0.27.12
+## Version: 0.27.26
 
 ### New
 - Added alias functionality
 - Added completion script to complete bash commands with aliases and abi methods.
-=======
+
+
 ## Version: 0.27.20
 
 ### New
@@ -19,8 +19,6 @@
 
 ### Bug fixes
 - Removed custom header from call command
-
->>>>>>> bfd4b1b7
 
 ## Version: 0.27.6
 
