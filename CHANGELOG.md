--- conflicted
+++ resolved
@@ -2,18 +2,10 @@
 
 All notable changes to this project will be documented in this file.
 
-<<<<<<< HEAD
-## Version: 0.26.16
-
-### New
- - Fixed tests to work in parallel
-
-=======
 ## Version: 0.26.24
 
 ### New
   - Libraries update
->>>>>>> ab581c7c
 
 ## Version: 0.26.8
 
