# Changelog

All notable changes to this project will be documented in this file.

## Version: 0.27.26

### New
<<<<<<< HEAD
- Added alias functionality
- Added completion script to complete bash commands with aliases and abi methods.

=======
- Added `--now <value>` option for `debug message` command.
>>>>>>> 957c0b5e

## Version: 0.27.20

### New
- Enlarged decode fields for `decode body` command
- Added sequence diagram rendering command

## Version: 0.27.19

### Bug fixes
- Removed custom header from call command

## Version: 0.27.6

### Bug fixes
- Fixed `debug run` gas limits


## Version: 0.27.1

### Breaking changes:
 - Commands `convert` and `callex` were removed.


## Version: 0.26.45

### New
 - `tokio` library updated to `1.*` version
 
## Version: 0.26.44

### New


## Version: 0.26.35

### New
 - Add config param 42
 - Update libraries


## Version: 0.26.34

### New
 - Update libraries


## Version: 0.26.30

### New


## Version: 0.26.28

### New
 - Added network test and improved giver for parallel debot tests
 - Added Ubuntu 22 hint
 - Fixed tests to work in parallel


## Version: 0.26.26

### New
 - Fixed tests to work in parallel


## Version: 0.26.24

### New
  - Libraries update

## Version: 0.26.8

### New
 - Update endpoints
 - Added --boc flag for account command


## Version: 0.26.7

### New


## Version: 0.26.4

### New


## Version: 0.26.1

### New
 - Breaking change for getkeypair command: arguments are now specified with flags and can be omitted.


## Version: 0.25.23

### New

## Version: 0.25.15


### New
 - Add support copyleft

 
## Version: 0.25.11

### New


## Version: 0.25.7

### New
 - Unify genaddr abi param with other cmds
 - Add &#x60;account-wait&#x60; subcommand
 - Fixed client creation for local run
 - Fixed a bug with run parameters
 - Fixed runget
 - Refactored and improved debug on fail
 - inverted min_trace flag


## Version: 0.25.6

### New
 - Add &#x60;account-wait&#x60; subcommand
 - Fixed client creation for local run
 - Fixed a bug with run parameters
 - Fixed runget
 - Refactored and improved debug on fail
 - inverted min_trace flag


## Version: 0.25.3

### New
 - Refactored and improved debug on fail
 - inverted min_trace flag


## Version: 0.25.2

### New
 - Refactored and improved debug on fail
 - inverted min_trace flag


## Version: 0.24.59

### New
 - Block replaying
 - inverted min_trace flag


## Version: 0.24.56

### New


## Version: 0.24.51

### New


## Version: 0.24.48

### New


## Version: 0.24.46

### New<|MERGE_RESOLUTION|>--- conflicted
+++ resolved
@@ -5,13 +5,14 @@
 ## Version: 0.27.26
 
 ### New
-<<<<<<< HEAD
 - Added alias functionality
 - Added completion script to complete bash commands with aliases and abi methods.
 
-=======
+
+## Version: 0.27.26
+
+### New
 - Added `--now <value>` option for `debug message` command.
->>>>>>> 957c0b5e
 
 ## Version: 0.27.20
 
