# Changelog

All notable changes to this project will be documented in this file.

<<<<<<< HEAD
## Version: 0.25.21
=======
## Version: 0.26.1

### New
 - Breaking change for getkeypair command: arguments are now specified with flags and can be omitted.


## Version: 0.25.23
>>>>>>> d21a2984

### New


## Version: 0.25.11

### New


## Version: 0.25.7

### New
 - Unify genaddr abi param with other cmds
 - Add &#x60;account-wait&#x60; subcommand
 - Fixed client creation for local run
 - Fixed a bug with run parameters
 - Fixed runget
 - Refactored and improved debug on fail
 - inverted min_trace flag


## Version: 0.25.6

### New
 - Add &#x60;account-wait&#x60; subcommand
 - Fixed client creation for local run
 - Fixed a bug with run parameters
 - Fixed runget
 - Refactored and improved debug on fail
 - inverted min_trace flag


## Version: 0.25.3

### New
 - Refactored and improved debug on fail
 - inverted min_trace flag


## Version: 0.25.2

### New
 - Refactored and improved debug on fail
 - inverted min_trace flag


## Version: 0.24.59

### New
 - Block replaying
 - inverted min_trace flag


## Version: 0.24.56

### New


## Version: 0.24.51

### New


## Version: 0.24.48

### New


## Version: 0.24.46

### New<|MERGE_RESOLUTION|>--- conflicted
+++ resolved
@@ -2,9 +2,6 @@
 
 All notable changes to this project will be documented in this file.
 
-<<<<<<< HEAD
-## Version: 0.25.21
-=======
 ## Version: 0.26.1
 
 ### New
@@ -12,7 +9,6 @@
 
 
 ## Version: 0.25.23
->>>>>>> d21a2984
 
 ### New
 
